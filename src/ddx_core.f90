!> @copyright (c) 2020-2021 RWTH Aachen. All rights reserved.
!!
!! ddX software
!!
!! @file src/ddx_core.f90
!! Core routines and parameters of the entire ddX software
!!
!! @version 1.0.0
!! @author Aleksandr Mikhalev
!! @date 2021-02-25

!> Core routines and parameters of the ddX software
module ddx_core
! Get ddx_params_type and all compile-time definitions
use ddx_parameters
! Get ddx_constants_type and all run-time constants
use ddx_constants
! Get ddx_workspace_type for temporary buffers
use ddx_workspace
! Get harmonics-related functions
use ddx_harmonics
! Enable OpenMP
use omp_lib
implicit none

!> Main ddX type that stores all required information
type ddx_type
    !! New types inside the old one for an easier shift to the new design
    type(ddx_params_type) :: params
    type(ddx_constants_type) :: constants
    type(ddx_workspace_type) :: workspace
    !! High-level entities to be stored and accessed by users
    !> Potential at all grid points. Dimension is (ngrid, nsph). Allocated
    !!      and used by all models.
    real(dp), allocatable :: phi_grid(:, :)
    !> Variable \f$ \Phi \f$ of a dimension (nbasis, nsph). Allocated and used
    !!      by COSMO (model=1) and PCM (model=2) models.
    real(dp), allocatable :: phi(:, :)
    !> Variable \f$ \Phi_\infty \f$ of a dimension (nbasis, nsph). Allocated
    !!      and used only by PCM (model=2) model.
    real(dp), allocatable :: phiinf(:, :)
    !> Variable \f$ \Phi_\varepsilon \f$ of a dimension (nbasis, nsph).
    !!      Allocated and used only by PCM (model=2) model.
    real(dp), allocatable :: phieps(:, :)
    !> Number of iteration to solve ddPCM system
    integer :: phieps_niter
    !> Relative error of each step of iterative solver for ddPCM system.
    !!      Dimension is (maxiter).
    real(dp), allocatable :: phieps_rel_diff(:)
    !> Time to solve primal ddPCM system
    real(dp) :: phieps_time
    !> Solution of the ddCOSMO system of a dimension (nbasis, nsph). Allocated
    !!      and used by COSMO (model=1) and PCM (model=2) models.
    real(dp), allocatable :: xs(:, :)
    !> Number of iteration to solve ddCOSMO system
    integer :: xs_niter
    !> Relative error of each step of iterative solver for ddCOSMO system.
    !!      Dimension is (maxiter).
    real(dp), allocatable :: xs_rel_diff(:)
    !> Time to solve primal ddCOSMO system
    real(dp) :: xs_time
    !> Solution of the adjoint ddCOSMO system of a dimension (nbasis, nsph).
    !!      Allocated and used by COSMO (model=1) and PCM (model=2) models.
    real(dp), allocatable :: s(:, :)
    !> Number of iteration to solve adoint ddCOSMO system
    integer :: s_niter
    !> Relative error of each step of iterative solver for adjoint ddCOSMO
    !!      system. Dimension is (maxiter).
    real(dp), allocatable :: s_rel_diff(:)
    !> Time to solve adjoint ddCOSMO system
    real(dp) :: s_time
    !> Values of s at grid points. Dimension is (ngrid, nsph). Allocated and
    !!      used by COSMO (model=1) and PCM (model=2) models.
    real(dp), allocatable :: sgrid(:, :)
    !> Solution of the adjoint ddPCM system of a dimension (nbasis, nsph).
    !!      Allocated and used only by PCM (model=2) model.
    real(dp), allocatable :: y(:, :)
    !> Number of iteration to solve adjoint ddPCM system
    integer :: y_niter
    !> Relative error of each step of iterative solver for adjoint ddPCM
    !!      system. Dimension is (maxiter).
    real(dp), allocatable :: y_rel_diff(:)
    !> Time to solve adjoint ddPCM system
    real(dp) :: y_time
    !> Values of y at grid points. Dimension is (ngrid, nsph). Allocated and
    !!      used only by PCM (model=2) model.
    real(dp), allocatable :: ygrid(:, :)
    !> Shortcut of \f$ \Phi_\varepsilon - \Phi \f$
    real(dp), allocatable :: g(:, :)
    !> s-4pi/(eps-1)y of dimension (nbasis, nsph)
    real(dp), allocatable :: q(:, :)
    !> Values of q at grid points. Dimension is (ngrid, nsph)
    real(dp), allocatable :: qgrid(:, :)
    !> Zeta intermediate for forces. Dimension is (ncav)
    real(dp), allocatable :: zeta(:)
    !> Solution to the ddLPB linear system. Dimension is (nbasis,nsph,2). Allocated
    !! and used only by LPB (model=3) model
    real(dp), allocatable :: x_lpb(:,:,:)
    !> Solution to the ddLPB ajoint system. Dimension is (nbasis,nsph,2). Allocated
    !! and used only by LPB (model=3) model
    real(dp), allocatable :: x_adj_lpb(:,:,:)
    !> g intermediate for ddLPB. Dimension in (ngrid,nsph). Allocated and used only
    !! by LPB (model=3) model
    real(dp), allocatable :: g_lpb(:,:)
    !> d intermediate for ddLPB. Dimension in (ngrid,nsph). Allocated and used only
    !! by LPB (model=3) model
    real(dp), allocatable :: f_lpb(:,:)
    !> Flag if there were an error
    integer :: error_flag
    !> Last error message
    character(len=255) :: error_message
end type ddx_type

contains

!------------------------------------------------------------------------------
!> Initialize ddX input with a full set of parameters
!!
!! @param[in] nsph: Number of atoms. n > 0.
!! @param[in] charge: Charges of atoms. Dimension is `(n)`
!! @param[in] x: \f$ x \f$ coordinates of atoms. Dimension is `(n)`
!! @param[in] y: \f$ y \f$ coordinates of atoms. Dimension is `(n)`
!! @param[in] z: \f$ z \f$ coordinates of atoms. Dimension is `(n)`
!! @param[in] rvdw: Van-der-Waals radii of atoms. Dimension is `(n)`
!! @param[in] model: Choose model: 1 for COSMO, 2 for PCM and 3 for LPB
!! @param[in] lmax: Maximal degree of modeling spherical harmonics. `lmax` >= 0
!! @param[in] ngrid: Number of Lebedev grid points `ngrid` >= 0
!! @param[in] force: 1 if forces are required and 0 otherwise
!! @param[in] fmm: 1 to use FMM acceleration and 0 otherwise
!! @param[in] pm: Maximal degree of multipole spherical harmonics. Ignored in
!!      the case `fmm=0`. Value -1 means no far-field FMM interactions are
!!      computed. `pm` >= -1.
!! @param[in] pl: Maximal degree of local spherical harmonics. Ignored in
!!      the case `fmm=0`. Value -1 means no far-field FMM interactions are
!!      computed. `pl` >= -1.
!! @param[in] se: Shift of characteristic function. -1 for interior, 0 for
!!      centered and 1 for outer regularization
!! @param[in] eta: Regularization parameter. 0 < eta <= 1.
!! @param[in] eps: Relative dielectric permittivity. eps > 1.
!! @param[in] kappa: Debye-H\"{u}ckel parameter
!! @param[in] matvecmem: handling of the sparse matrices. 1 for precomputin
!!      them and keeping them in memory, 0 for assembling the matrix-vector
!!      product on-the-fly. 
!! @param[in] itersolver: Iterative solver to be used. 1 for Jacobi iterative
!!      solver. Other solvers might be added later.
!! @param[in] maxiter: Maximum number of iterations for an iterative solver.
!!      maxiter > 0.
!! @param[in] ndiis: Number of extrapolation points for Jacobi/DIIS solver.
!!      ndiis >= 0.
!! @param[inout] nproc: Number of OpenMP threads to be used where applicable.
!!      nproc >= 0. If input nproc=0 then on exit this value contains actual
!!      number of threads that ddX will use. If OpenMP support in ddX is
!!      disabled, only possible input values are 0 or 1 and both inputs lead
!!      to the same output nproc=1 since the library is not parallel.
!! @param[out] ddx_data: Object containing all inputs
!! @param[out] info: flag of succesfull exit
!!      = 0: Succesfull exit
!!      < 0: If info=-i then i-th argument had an illegal value
!!      = 1: Allocation of one of buffers failed
!!      = 2: Deallocation of a temporary buffer failed
!------------------------------------------------------------------------------
subroutine ddinit(nsph, charge, x, y, z, rvdw, model, lmax, ngrid, force, &
        & fmm, pm, pl, se, eta, eps, kappa, &
        & matvecmem, itersolver, maxiter, jacobi_ndiis, gmresr_j, gmresr_dim, &
        & nproc, ddx_data, info)
    ! Inputs
    integer, intent(in) :: nsph, model, lmax, force, fmm, pm, pl, &
        & matvecmem, itersolver, maxiter, jacobi_ndiis, gmresr_j, &
        & gmresr_dim, ngrid
    real(dp), intent(in):: charge(nsph), x(nsph), y(nsph), z(nsph), &
        & rvdw(nsph), se, eta, eps, kappa
    ! Output
    type(ddx_type), target, intent(out) :: ddx_data
    integer, intent(out) :: info
    ! Inouts
    integer, intent(inout) :: nproc
    ! Local variables
    integer :: istatus, i, indi, j, ii, inear, jnear, igrid, jgrid, isph, &
        & jsph, lnl, l, indl, ithread, k, n, indjn
    real(dp) :: v(3), maxv, ssqv, vv, t, swthr, fac, r, start_time, &
        & finish_time, tmp1
    real(dp) :: rho, ctheta, stheta, cphi, sphi
    real(dp), allocatable :: sphcoo(:, :), csph(:, :)
    double precision, external :: dnrm2
    integer :: iwork, jwork, lwork, old_lwork, nngmax
    integer, allocatable :: work(:, :), tmp_work(:, :), tmp_nl(:)
    logical :: use_omp
    ! Init underlying objects
    allocate(csph(3, nsph))
    csph(1, :) = x
    csph(2, :) = y
    csph(3, :) = z
    call params_init(model, force, eps, kappa, eta, se, lmax, ngrid, &
        & matvecmem, itersolver, maxiter, jacobi_ndiis, gmresr_j, gmresr_dim, &
        & fmm, pm, pl, nproc, nsph, charge, &
        & csph, rvdw, print_func_default, &
        & ddx_data % params, info)
    if (info .ne. 0) return
    call constants_init(ddx_data % params, ddx_data % constants, info)
    if (info .ne. 0) return
    call workspace_init(ddx_data % params, ddx_data % constants, &
        & ddx_data % workspace, info)
    if (info .ne. 0) return
    !! Per-model allocations
    ! COSMO model
    if (model .eq. 1) then
        allocate(ddx_data % phi_grid(ddx_data % params % ngrid, &
            & ddx_data % params % nsph), stat=istatus)
        if (istatus .ne. 0) then
            ddx_data % error_flag = 1
            ddx_data % error_message = "ddinit: `phi_grid` " // &
                & "allocation failed"
            info = 1
            return
        end if
        allocate(ddx_data % phi(ddx_data % constants % nbasis, &
            & ddx_data % params % nsph), stat=istatus)
        if (istatus .ne. 0) then
            ddx_data % error_flag = 1
            ddx_data % error_message = "ddinit: `phi` " // &
                & "allocation failed"
            info = 1
            return
        end if
        allocate(ddx_data % xs(ddx_data % constants % nbasis, &
            & ddx_data % params % nsph), stat=istatus)
        if (istatus .ne. 0) then
            ddx_data % error_flag = 1
            ddx_data % error_message = "ddinit: `xs` " // &
                & "allocation failed"
            info = 1
            return
        end if
        allocate(ddx_data % xs_rel_diff(ddx_data % params % maxiter), &
            & stat=istatus)
        if (istatus .ne. 0) then
            ddx_data % error_flag = 1
            ddx_data % error_message = "ddinit: `xs_rel_diff` " // &
                & "allocation failed"
            info = 1
            return
        end if
        allocate(ddx_data % s(ddx_data % constants % nbasis, &
            & ddx_data % params % nsph), stat=istatus)
        if (istatus .ne. 0) then
            ddx_data % error_flag = 1
            ddx_data % error_message = "ddinit: `s` " // &
                & "allocation failed"
            info = 1
            return
        end if
        allocate(ddx_data % s_rel_diff(ddx_data % params % maxiter), &
            & stat=istatus)
        if (istatus .ne. 0) then
            ddx_data % error_flag = 1
            ddx_data % error_message = "ddinit: `s_rel_diff` " // &
                & "allocation failed"
            info = 1
            return
        end if
        allocate(ddx_data % sgrid(ddx_data % params % ngrid, &
            & ddx_data % params % nsph), stat=istatus)
        if (istatus .ne. 0) then
            ddx_data % error_flag = 1
            ddx_data % error_message = "ddinit: `sgrid` " // &
                & "allocation failed"
            info = 1
            return
        end if
        allocate(ddx_data % zeta(ddx_data % constants % ncav), stat=istatus)
        if (istatus .ne. 0) then
            ddx_data % error_flag = 1
            ddx_data % error_message = "ddinit: `zeta` " // &
                & "allocation failed"
            info = 1
            return
        end if
    ! PCM model
    else if (model .eq. 2) then
        allocate(ddx_data % phi_grid(ddx_data % params % ngrid, &
            & ddx_data % params % nsph), stat=istatus)
        if (istatus .ne. 0) then
            ddx_data % error_flag = 1
            ddx_data % error_message = "ddinit: `phi_grid` " // &
                & "allocation failed"
            info = 1
            return
        end if
        allocate(ddx_data % phi(ddx_data % constants % nbasis, &
            & ddx_data % params % nsph), stat=istatus)
        if (istatus .ne. 0) then
            ddx_data % error_flag = 1
            ddx_data % error_message = "ddinit: `phi` " // &
                & "allocation failed"
            info = 1
            return
        end if
        allocate(ddx_data % phiinf(ddx_data % constants % nbasis, &
            & ddx_data % params % nsph), stat=istatus)
        if (istatus .ne. 0) then
            ddx_data % error_flag = 1
            ddx_data % error_message = "ddinit: `phiinf` " // &
                & "allocation failed"
            info = 1
            return
        end if
        allocate(ddx_data % phieps(ddx_data % constants % nbasis, &
            & ddx_data % params % nsph), stat=istatus)
        if (istatus .ne. 0) then
            ddx_data % error_flag = 1
            ddx_data % error_message = "ddinit: `phieps` " // &
                & "allocation failed"
            info = 1
            return
        end if
        allocate(ddx_data % phieps_rel_diff(ddx_data % params % maxiter), &
            & stat=istatus)
        if (istatus .ne. 0) then
            ddx_data % error_flag = 1
            ddx_data % error_message = "ddinit: `xs_rel_diff` " // &
                & "allocation failed"
            info = 1
            return
        end if
        allocate(ddx_data % xs(ddx_data % constants % nbasis, &
            & ddx_data % params % nsph), stat=istatus)
        if (istatus .ne. 0) then
            ddx_data % error_flag = 1
            ddx_data % error_message = "ddinit: `xs` " // &
                & "allocation failed"
            info = 1
            return
        end if
        allocate(ddx_data % xs_rel_diff(ddx_data % params % maxiter), &
            & stat=istatus)
        if (istatus .ne. 0) then
            ddx_data % error_flag = 1
            ddx_data % error_message = "ddinit: `xs_rel_diff` " // &
                & "allocation failed"
            info = 1
            return
        end if
        allocate(ddx_data % s(ddx_data % constants % nbasis, &
            & ddx_data % params % nsph), stat=istatus)
        if (istatus .ne. 0) then
            ddx_data % error_flag = 1
            ddx_data % error_message = "ddinit: `s` " // &
                & "allocation failed"
            info = 1
            return
        end if
        allocate(ddx_data % s_rel_diff(ddx_data % params % maxiter), &
            & stat=istatus)
        if (istatus .ne. 0) then
            ddx_data % error_flag = 1
            ddx_data % error_message = "ddinit: `xs_rel_diff` " // &
                & "allocation failed"
            info = 1
            return
        end if
        allocate(ddx_data % sgrid(ddx_data % params % ngrid, &
            & ddx_data % params % nsph), stat=istatus)
        if (istatus .ne. 0) then
            ddx_data % error_flag = 1
            ddx_data % error_message = "ddinit: `sgrid` " // &
                & "allocation failed"
            info = 1
            return
        end if
        allocate(ddx_data % y(ddx_data % constants % nbasis, &
            & ddx_data % params % nsph), stat=istatus)
        if (istatus .ne. 0) then
            ddx_data % error_flag = 1
            ddx_data % error_message = "ddinit: `y` " // &
                & "allocation failed"
            info = 1
            return
        end if
        allocate(ddx_data % y_rel_diff(ddx_data % params % maxiter), &
            & stat=istatus)
        if (istatus .ne. 0) then
            ddx_data % error_flag = 1
            ddx_data % error_message = "ddinit: `y_rel_diff` " // &
                & "allocation failed"
            info = 1
            return
        end if
        allocate(ddx_data % ygrid(ddx_data % params % ngrid, &
            & ddx_data % params % nsph), stat=istatus)
        if (istatus .ne. 0) then
            ddx_data % error_flag = 1
            ddx_data % error_message = "ddinit: `ygrid` " // &
                & "allocation failed"
            info = 1
            return
        end if
        allocate(ddx_data % g(ddx_data % constants % nbasis, &
            & ddx_data % params % nsph), stat=istatus)
        if (istatus .ne. 0) then
            ddx_data % error_flag = 1
            ddx_data % error_message = "ddinit: `g` " // &
                & "allocation failed"
            info = 1
            return
        end if
        allocate(ddx_data % q(ddx_data % constants % nbasis, &
            & ddx_data % params % nsph), stat=istatus)
        if (istatus .ne. 0) then
            ddx_data % error_flag = 1
            ddx_data % error_message = "ddinit: `q` " // &
                & "allocation failed"
            info = 1
            return
        end if
        allocate(ddx_data % qgrid(ddx_data % params % ngrid, &
            & ddx_data % params % nsph), stat=istatus)
        if (istatus .ne. 0) then
            ddx_data % error_flag = 1
            ddx_data % error_message = "ddinit: `qgrid` " // &
                & "allocation failed"
            info = 1
            return
        end if
        allocate(ddx_data % zeta(ddx_data % constants % ncav), stat=istatus)
        if (istatus .ne. 0) then
            ddx_data % error_flag = 1
            ddx_data % error_message = "ddinit: `zeta` " // &
                & "allocation failed"
            info = 1
            return
        end if
    ! LPB model
    else if (model .eq. 3) then
        allocate(ddx_data % phi_grid(ddx_data % params % ngrid, &
            & ddx_data % params % nsph), stat=istatus)
        if (istatus .ne. 0) then
          !write(*, *) "Error in allocation of M2P matrices"
            info = 38
            return
        end if
        allocate(ddx_data % phi(ddx_data % constants % nbasis, &
            & ddx_data % params % nsph), stat=istatus)
        if (istatus .ne. 0) then
            !write(*, *) "Error in allocation of M2P matrices"
            info = 38
            return
        end if
        allocate(ddx_data % zeta(ddx_data % constants % ncav), stat=istatus)
        if (istatus .ne. 0) then
            !write(*, *) "Error in allocation of M2P matrices"
            info = 38
            return
        end if
        allocate(ddx_data % xs_rel_diff(ddx_data % params % maxiter), &
            & stat=istatus)
        if (istatus .ne. 0) then
            ddx_data % error_flag = 1
            ddx_data % error_message = "ddinit: `xs_rel_diff` " // &
                & "allocation failed"
            info = 1
            return
        end if
        allocate(ddx_data % x_lpb(ddx_data % constants % nbasis, ddx_data % params % nsph, 2), &
            & stat=istatus)
        if (istatus .ne. 0) then
            ddx_data % error_flag = 1
            ddx_data % error_message = "ddinit: `x_lpb` " // &
                & "allocation failed"
            info = 1
            return
        end if
        allocate(ddx_data % x_adj_lpb(ddx_data % constants % nbasis, ddx_data % params % nsph, 2), &
            & stat=istatus)
        if (istatus .ne. 0) then
            ddx_data % error_flag = 1
            ddx_data % error_message = "ddinit: `x_adj_lpb` " // &
                & "allocation failed"
            info = 1
            return
        end if
        allocate(ddx_data % g_lpb(ddx_data % params % ngrid, ddx_data % params % nsph), &
            & stat=istatus)
        if (istatus .ne. 0) then
            ddx_data % error_flag = 1
            ddx_data % error_message = "ddinit: `g_lpb` " // &
                & "allocation failed"
            info = 1
            return
        end if
        allocate(ddx_data % f_lpb(ddx_data % params % ngrid, ddx_data % params % nsph), &
            & stat=istatus)
        if (istatus .ne. 0) then
            ddx_data % error_flag = 1
            ddx_data % error_message = "ddinit: `f_lpb` " // &
                & "allocation failed"
            info = 1
            return
        end if
    end if
end subroutine ddinit

!------------------------------------------------------------------------------
!> Read configuration from a file
!!
!! @param[in] fname: Filename containing all the required info
!! @param[out] ddx_data: Object containing all inputs
!! @param[out] info: flag of succesfull exit
!!      = 0: Succesfull exit
!!      < 0: If info=-i then i-th argument had an illegal value
!!      > 0: Allocation of a buffer for the output ddx_data failed
!------------------------------------------------------------------------------
subroutine ddfromfile(fname, ddx_data, tol, iprint, info)
    ! Input
    character(len=*), intent(in) :: fname
    ! Outputs
    type(ddx_type), intent(out) :: ddx_data
    real(dp), intent(out) :: tol
    integer, intent(out) :: iprint, info
    ! Local variables
    integer :: nproc, model, lmax, ngrid, force, fmm, pm, pl, &
        & nsph, i, matvecmem, itersolver, maxiter, jacobi_ndiis, &
        & gmresr_j, gmresr_dim, istatus
    real(dp) :: eps, se, eta, kappa
    real(dp), allocatable :: charge(:), x(:), y(:), z(:), rvdw(:)
    real(dp) :: t
    t = omp_get_wtime()
    !! Read all the parameters from the file
    ! Open a configuration file
    open(unit=100, file=fname, form='formatted', access='sequential')
    ! Printing flag
    read(100, *) iprint
    if(iprint .lt. 0) then
        write(*, "(3A)") "Error on the 1st line of a config file ", fname, &
            & ": `iprint` must be a non-negative integer value."
        stop 1
    end if
    ! Number of OpenMP threads to be used
    read(100, *) nproc
    if(nproc .lt. 0) then
        write(*, "(3A)") "Error on the 2nd line of a config file ", fname, &
            & ": `nproc` must be a positive integer value."
        stop 1
    end if
    ! Model to be used: 1 for COSMO, 2 for PCM and 3 for LPB
    read(100, *) model
    if((model .lt. 1) .or. (model .gt. 3)) then
        write(*, "(3A)") "Error on the 3rd line of a config file ", fname, &
            & ": `model` must be an integer of a value 1, 2 or 3."
        stop 1
    end if
    ! Max degree of modeling spherical harmonics
    read(100, *) lmax
    if(lmax .lt. 0) then
        write(*, "(3A)") "Error on the 4th line of a config file ", fname, &
            & ": `lmax` must be a non-negative integer value."
        stop 1
    end if
    ! Approximate number of Lebedev points
    read(100, *) ngrid
    if(ngrid .lt. 0) then
        write(*, "(3A)") "Error on the 5th line of a config file ", fname, &
            & ": `ngrid` must be a non-negative integer value."
        stop 1
    end if
    ! Dielectric permittivity constant of the solvent
    read(100, *) eps
    if(eps .lt. zero) then
        write(*, "(3A)") "Error on the 6th line of a config file ", fname, &
            & ": `eps` must be a non-negative floating point value."
        stop 1
    end if
    ! Shift of the regularized characteristic function
    read(100, *) se
    if((se .lt. -one) .or. (se .gt. one)) then
        write(*, "(3A)") "Error on the 7th line of a config file ", fname, &
            & ": `se` must be a floating point value in a range [-1, 1]."
        stop 1
    end if
    ! Regularization parameter
    read(100, *) eta
    if((eta .lt. zero) .or. (eta .gt. one)) then
        write(*, "(3A)") "Error on the 8th line of a config file ", fname, &
            & ": `eta` must be a floating point value in a range [0, 1]."
        stop 1
    end if
    ! Debye H\"{u}ckel parameter
    read(100, *) kappa
    if(kappa .lt. zero) then
        write(*, "(3A)") "Error on the 9th line of a config file ", fname, &
            & ": `kappa` must be a non-negative floating point value."
        stop 1
    end if
    ! whether the (sparse) matrices are precomputed and kept in memory (1) or not (0).
    read(100, *) matvecmem 
    if((matvecmem.lt. 0) .or. (matvecmem .gt. 1)) then
        write(*, "(3A)") "Error on the 10th line of a config file ", fname, &
            & ": `matvecmem` must be an integer value of a value 0 or 1."
        stop 1
    end if
    ! Iterative solver of choice. Only one is supported as of now.
    read(100, *) itersolver
    if((itersolver .lt. 1) .or. (itersolver .gt. 2)) then
        write(*, "(3A)") "Error on the 11th line of a config file ", fname, &
            & ": `itersolver` must be an integer value of a value 1 or 2."
        stop 1
    end if
    ! Relative convergence threshold for the iterative solver
    read(100, *) tol
    if((tol .lt. 1d-14) .or. (tol .gt. one)) then
        write(*, "(3A)") "Error on the 12th line of a config file ", fname, &
            & ": `tol` must be a floating point value in a range [1d-14, 1]."
        stop 1
    end if
    ! Maximum number of iterations for the iterative solver
    read(100, *) maxiter
    if((maxiter .le. 0)) then
        write(*, "(3A)") "Error on the 13th line of a config file ", fname, &
            & ": `maxiter` must be a positive integer value."
        stop 1
    end if
    ! Number of extrapolation points for Jacobi/DIIS solver
    read(100, *) jacobi_ndiis
    if((jacobi_ndiis .lt. 0)) then
        write(*, "(3A)") "Error on the 14th line of a config file ", fname, &
            & ": `jacobi_ndiis` must be a non-negative integer value."
        stop 1
    end if
    ! Number of last vectors that GMRESR works with. Referenced only if GMRESR
    !      solver is used.
    read(100, *) gmresr_j
    if((gmresr_j .lt. 1)) then
        write(*, "(3A)") "Error on the 15th line of a config file ", fname, &
            & ": `gmresr_j` must be a non-negative integer value."
        stop 1
    end if
    ! Dimension of the envoked GMRESR. In case of 0 GMRESR becomes the GCR
    !      solver, one of the simplest versions of GMRESR. Referenced only if
    !      GMRESR solver is used.
    read(100, *) gmresr_dim
    if((gmresr_dim .lt. 0)) then
        write(*, "(3A)") "Error on the 16th line of a config file ", fname, &
            & ": `gmresr_dim` must be a non-negative integer value."
        stop 1
    end if
    ! Dimension of the envoked GMRESR. In case of 0 GMRESR becomes the GCR
    !      solver, one of the simplest versions of GMRESR. Referenced only if
    !      GMRESR solver is used.
    ! Whether to compute (1) or not (0) forces as analytical gradients
    read(100, *) force
    if((force .lt. 0) .or. (force .gt. 1)) then
        write(*, "(3A)") "Error on the 17th line of a config file ", fname, &
            & ": `force` must be an integer value of a value 0 or 1."
        stop 1
    end if
    ! Whether to use (1) or not (0) the FMM to accelerate computations
    read(100, *) fmm
    if((fmm .lt. 0) .or. (fmm .gt. 1)) then
        write(*, "(3A)") "Error on the 18th line of a config file ", fname, &
            & ": `fmm` must be an integer value of a value 0 or 1."
        stop 1
    end if
    ! Max degree of multipole spherical harmonics for the FMM
    read(100, *) pm
    if(pm .lt. 0) then
        write(*, "(3A)") "Error on the 19th line of a config file ", fname, &
            & ": `pm` must be a non-negative integer value."
        stop 1
    end if
    ! Max degree of local spherical harmonics for the FMM
    read(100, *) pl
    if(pl .lt. 0) then
        write(*, "(3A)") "Error on the 20th line of a config file ", fname, &
            & ": `pl` must be a non-negative integer value."
        stop 1
    end if
    ! Number of input spheres
    read(100, *) nsph
    if(nsph .le. 0) then
        write(*, "(3A)") "Error on the 21th line of a config file ", fname, &
            & ": `nsph` must be a positive integer value."
        stop 1
    end if
    ! Coordinates, radii and charges
    allocate(charge(nsph), x(nsph), y(nsph), z(nsph), rvdw(nsph), stat=istatus)
    if(istatus .ne. 0) then
        write(*, "(2A)") "Could not allocate space for coordinates, radii ", &
            & "and charges of atoms"
        stop 1
    end if
    do i = 1, nsph
        read(100, *) charge(i), x(i), y(i), z(i), rvdw(i)
    end do
    ! Finish reading
    close(100)
    !! Convert Angstrom input into Bohr units
    x = x * tobohr
    y = y * tobohr
    z = z * tobohr
    rvdw = rvdw * tobohr

    ! adjust ngrid
    call closest_supported_lebedev_grid(ngrid)

    !! Initialize ddx_data object
    call ddinit(nsph, charge, x, y, z, rvdw, model, lmax, ngrid, force, fmm, &
        & pm, pl, se, eta, eps, kappa, matvecmem, itersolver, &
        & maxiter, jacobi_ndiis, gmresr_j, gmresr_dim, nproc, ddx_data, info)
    !! Clean local temporary data
    deallocate(charge, x, y, z, rvdw, stat=istatus)
    if(istatus .ne. 0) then
        write(*, "(2A)") "Could not deallocate space for coordinates, ", &
            & "radii and charges of atoms"
        stop 1
    end if
end subroutine ddfromfile

!------------------------------------------------------------------------------
!> Deallocate object with corresponding data
!!
!! @param[inout] ddx_data: object to deallocate
!------------------------------------------------------------------------------
subroutine ddfree(ddx_data)
    ! Input/output
    type(ddx_type), intent(inout) :: ddx_data
    ! Local variables
    integer :: istatus
    call workspace_free(ddx_data % workspace, istatus)
    if (istatus .ne. 0) then
        write(*, *) "workspace_free failed!"
        stop 1
    end if
    call constants_free(ddx_data % constants, istatus)
    if (istatus .ne. 0) then
        write(*, *) "constants_free failed!"
        stop 1
    end if
    call params_free(ddx_data % params, istatus)
    if (istatus .ne. 0) then
        write(*, *) "params_free failed!"
        stop 1
    end if
    if (allocated(ddx_data % phi_grid)) then
        deallocate(ddx_data % phi_grid, stat=istatus)
        if (istatus .ne. 0) then
            write(*, *) "`phi_grid` deallocation failed!"
            stop 1
        endif
    end if
    if (allocated(ddx_data % phi)) then
        deallocate(ddx_data % phi, stat=istatus)
        if (istatus .ne. 0) then
            write(*, *) "`phi` deallocation failed!"
            stop 1
        endif
    end if
    if (allocated(ddx_data % phiinf)) then
        deallocate(ddx_data % phiinf, stat=istatus)
        if (istatus .ne. 0) then
            write(*, *) "`phiinf` deallocation failed!"
            stop 1
        endif
    end if
    if (allocated(ddx_data % phieps)) then
        deallocate(ddx_data % phieps, stat=istatus)
        if (istatus .ne. 0) then
            write(*, *) "`phieps` deallocation failed!"
            stop 1
        endif
    end if
    if (allocated(ddx_data % phieps_rel_diff)) then
        deallocate(ddx_data % phieps_rel_diff, stat=istatus)
        if (istatus .ne. 0) then
            write(*, *) "`phieps_rel_diff` deallocation failed!"
            stop 1
        endif
    end if
    if (allocated(ddx_data % xs)) then
        deallocate(ddx_data % xs, stat=istatus)
        if (istatus .ne. 0) then
            write(*, *) "`xs` deallocation failed!"
            stop 1
        endif
    end if
    if (allocated(ddx_data % xs_rel_diff)) then
        deallocate(ddx_data % xs_rel_diff, stat=istatus)
        if (istatus .ne. 0) then
            write(*, *) "`xs_rel_diff` deallocation failed!"
            stop 1
        endif
    end if
    if (allocated(ddx_data % s)) then
        deallocate(ddx_data % s, stat=istatus)
        if (istatus .ne. 0) then
            write(*, *) "`s` deallocation failed!"
            stop 1
        endif
    end if
    if (allocated(ddx_data % s_rel_diff)) then
        deallocate(ddx_data % s_rel_diff, stat=istatus)
        if (istatus .ne. 0) then
            write(*, *) "`s_rel_diff` deallocation failed!"
            stop 1
        endif
    end if
    if (allocated(ddx_data % sgrid)) then
        deallocate(ddx_data % sgrid, stat=istatus)
        if (istatus .ne. 0) then
            write(*, *) "`sgrid` deallocation failed!"
            stop 1
        endif
    end if
    if (allocated(ddx_data % y)) then
        deallocate(ddx_data % y, stat=istatus)
        if (istatus .ne. 0) then
            write(*, *) "`y` deallocation failed!"
            stop 1
        endif
    end if
    if (allocated(ddx_data % y_rel_diff)) then
        deallocate(ddx_data % y_rel_diff, stat=istatus)
        if (istatus .ne. 0) then
            write(*, *) "`y_rel_diff` deallocation failed!"
            stop 1
        endif
    end if
    if (allocated(ddx_data % ygrid)) then
        deallocate(ddx_data % ygrid, stat=istatus)
        if (istatus .ne. 0) then
            write(*, *) "`ygrid` deallocation failed!"
            stop 1
        endif
    end if
    if (allocated(ddx_data % g)) then
        deallocate(ddx_data % g, stat=istatus)
        if (istatus .ne. 0) then
            write(*, *) "`g` deallocation failed!"
            stop 1
        endif
    end if
    if (allocated(ddx_data % q)) then
        deallocate(ddx_data % q, stat=istatus)
        if (istatus .ne. 0) then
            write(*, *) "`q` deallocation failed!"
            stop 1
        endif
    end if
    if (allocated(ddx_data % qgrid)) then
        deallocate(ddx_data % qgrid, stat=istatus)
        if (istatus .ne. 0) then
            write(*, *) "`qgrid` deallocation failed!"
            stop 1
        endif
    end if
    if (allocated(ddx_data % zeta)) then
        deallocate(ddx_data % zeta, stat=istatus)
        if (istatus .ne. 0) then
            write(*, *) "`zeta` deallocation failed!"
            stop 1
        endif
    end if
    if (allocated(ddx_data % x_lpb)) then
        deallocate(ddx_data % x_lpb, stat=istatus)
        if (istatus .ne. 0) then
            write(*, *) "ddfree: [36] deallocation failed!"
            stop 1
        endif
    end if
    if (allocated(ddx_data % x_adj_lpb)) then
        deallocate(ddx_data % x_adj_lpb, stat=istatus)
        if (istatus .ne. 0) then
            write(*, *) "ddfree: [36] deallocation failed!"
            stop 1
        endif
    end if
    if (allocated(ddx_data % g_lpb)) then
        deallocate(ddx_data % g_lpb, stat=istatus)
        if (istatus .ne. 0) then
            write(*, *) "ddfree: [36] deallocation failed!"
            stop 1
        endif
    end if
    if (allocated(ddx_data % f_lpb)) then
        deallocate(ddx_data % f_lpb, stat=istatus)
        if (istatus .ne. 0) then
            write(*, *) "ddfree: [36] deallocation failed!"
            stop 1
        endif
    end if
end subroutine ddfree

!------------------------------------------------------------------------------
!> Print array of spherical harmonics
!!
!! Prints (nbasis, ncol) array
!!
!! @param[in] label: Label to print
!! @param[in] nbasis: Number of rows of input x. nbasis >= 0
!! @param[in] lmax: Maximal degree of corresponding spherical harmonics.
!!      (lmax+1)**2 = nbasis
!! @param[in] ncol: Number of columns to print
!! @param[in] icol: This number is only for printing purposes
!! @param[in] x: Actual data to print
<<<<<<< HEAD
subroutine print_spherical(label, nbasis, lmax, ncol, icol, x)
=======
!------------------------------------------------------------------------------
subroutine prtsph(label, nbasis, lmax, ncol, icol, x)
>>>>>>> 157f895d
    ! Inputs
    character (len=*), intent(in) :: label
    integer, intent(in) :: nbasis, lmax, ncol, icol
    real(dp), intent(in) :: x(nbasis, ncol)
    ! Local variables
    integer :: l, m, ind, noff, nprt, ic, j
    ! Print header:
    if (ncol .eq. 1) then
        write (6,'(3x,a,1x,"(column ",i4")")') label, icol
    else
        write (6,'(3x,a)') label
    endif
    ! Print entries:
    if (ncol .eq. 1) then
        do l = 0, lmax
            ind = l*l + l + 1
            do m = -l, l
                write(6,1000) l, m, x(ind+m, 1)
            end do
        end do
    else
        noff = mod(ncol, 5)
        nprt = max(ncol-noff, 0)
        do ic = 1, nprt, 5
            write(6,1010) (j, j = ic, ic+4)
            do l = 0, lmax
                ind = l*l + l + 1
                do m = -l, l
                    write(6,1020) l, m, x(ind+m, ic:ic+4)
                end do
            end do
        end do
        write (6,1010) (j, j = nprt+1, nprt+noff)
        do l = 0, lmax
            ind = l*l + l + 1
            do m = -l, l
                write(6,1020) l, m, x(ind+m, nprt+1:nprt+noff)
            end do
        end do
    end if
    1000 format(1x,i3,i4,f14.8)
    1010 format(8x,5i14)
    1020 format(1x,i3,i4,5f14.8)
end subroutine print_spherical

!------------------------------------------------------------------------------
!> Print array of quadrature points
!!
!! Prints (ngrid, ncol) array
!!
!! @param[in] label: Label to print
!! @param[in] ngrid: Number of rows of input x. ngrid >= 0
!! @param[in] ncol: Number of columns to print
!! @param[in] icol: This number is only for printing purposes
!! @param[in] x: Actual data to print
<<<<<<< HEAD
subroutine print_nodes(label, ngrid, ncol, icol, x)
=======
!------------------------------------------------------------------------------
subroutine ptcart(label, ngrid, ncol, icol, x)
>>>>>>> 157f895d
    ! Inputs
    character (len=*), intent(in) :: label
    integer, intent(in) :: ngrid, ncol, icol
    real(dp), intent(in) :: x(ngrid, ncol)
    ! Local variables
    integer :: ig, noff, nprt, ic, j
    ! Print header :
    if (ncol .eq. 1) then
        write (6,'(3x,a,1x,"(column ",i4")")') label, icol
    else
        write (6,'(3x,a)') label
    endif
    ! Print entries :
    if (ncol .eq. 1) then
        do ig = 1, ngrid
            write(6,1000) ig, x(ig, 1)
        enddo
    else
        noff = mod(ncol, 5)
        nprt = max(ncol-noff, 0)
        do ic = 1, nprt, 5
            write(6,1010) (j, j = ic, ic+4)
            do ig = 1, ngrid
                write(6,1020) ig, x(ig, ic:ic+4)
            end do
        end do
        write (6,1010) (j, j = nprt+1, nprt+noff)
        do ig = 1, ngrid
            write(6,1020) ig, x(ig, nprt+1:nprt+noff)
        end do
    end if
    !
    1000 format(1x,i5,f14.8)
    1010 format(6x,5i14)
    1020 format(1x,i5,5f14.8)
    !
<<<<<<< HEAD
end subroutine print_nodes
=======
end subroutine ptcart

!------------------------------------------------------------------------------
!> Print dd Solution vector
!!
!! @param[in] label : Label to print
!! @param[in] vector: Vector to print
!------------------------------------------------------------------------------
subroutine print_ddvector(ddx_data, label, vector)
    ! Inputs
    type(ddx_type), intent(in)  :: ddx_data
    character(len=*) :: label
    real(dp) :: vector(ddx_data % constants % nbasis, ddx_data % params % nsph)
    ! Local variables
    integer :: isph, lm
    write(6,*) label
    do isph = 1, ddx_data % params % nsph
      do lm = 1, ddx_data % constants % nbasis
        write(6,'(F15.8)') vector(lm,isph)
      end do
    end do
    return
end subroutine print_ddvector

!------------------------------------------------------------------------------
!> Compute all spherical harmonics up to a given degree at a given point
!!
!! Attempt to improve previous version.
!! Spherical harmonics are computed for a point \f$ x / \|x\| \f$. Cartesian
!! coordinate of input `x` is translated into a spherical coordinate \f$ (\rho,
!! \theta, \phi) \f$ that is represented by \f$ \rho, \cos \theta, \sin \theta,
!! \cos \phi \f$ and \f$ \sin \phi \f$. If \f$ \rho=0 \f$ nothing is computed,
!! only zero \f$ \rho \f$ is returned without doing anything else. If \f$
!! \rho>0 \f$ values \f$ \cos \theta \f$ and \f$ \sin \theta \f$ are computed.
!! If \f$ \sin \theta \ne 0 \f$ then \f$ \cos \phi \f$ and \f$ \sin \phi \f$
!! are computed.
!! Auxiliary values of associated Legendre polynomials \f$ P_\ell^m(\theta) \f$
!! are computed along with \f$ \cos (m \phi) \f$ and \f$ \sin(m \phi) \f$.
!!
!! @param[in] x: Target point
!! @param[out] rho: Euclidian length of `x`
!! @param[out] ctheta: \f$ -1 \leq \cos \theta \leq 1\f$
!! @param[out] stheta: \f$ 0 \leq \sin \theta \leq 1\f$
!! @param[out] cphi: \f$ -1 \leq \cos \phi \leq 1\f$
!! @param[out] sphi: \f$ -1 \leq \sin \phi \leq 1\f$
!! @param[in] p: Maximal degree of spherical harmonics. `p` >= 0
!! @param[in] vscales: Scaling factors of real normalized spherical harmonics.
!!      Dimension is `(p+1)**2`
!! @param[out] vylm: Values of spherical harmonics \f$ Y_\ell^m(x) \f$.
!!      Dimension is `(p+1)**2`
!! @param[out] vplm: Values of associated Legendre polynomials \f$ P_\ell^m(
!!      \theta) \f$. Dimension is `(p+1)**2`
!! @param[out] vcos: Array of alues of \f$ \cos(m\phi) \f$ of a dimension
!!      `(p+1)`
!! @param[out] vsin: array of values of \f$ \sin(m\phi) \f$ of a dimension
!!      `(p+1)`
!------------------------------------------------------------------------------
subroutine ylmbas2(x, sphcoo, p, vscales, vylm, vplm, vcos, vsin)
    ! Inputs
    integer, intent(in) :: p
    real(dp), intent(in) :: x(3)
    real(dp), intent(in) :: vscales((p+1)**2)
    ! Outputs
    real(dp), intent(out) :: sphcoo(5)
    real(dp), intent(out) :: vylm((p+1)**2), vplm((p+1)**2)
    real(dp), intent(out) :: vcos(p+1), vsin(p+1)
    ! Local variables
    integer :: l, m, ind
    real(dp) :: max12, ssq12, tmp, rho, ctheta, stheta, cphi, sphi
    ! Get rho cos(theta), sin(theta), cos(phi) and sin(phi) from the cartesian
    ! coordinates of x. To support full range of inputs we do it via a scale
    ! and a sum of squares technique.
    ! At first we compute x(1)**2 + x(2)**2
    if (x(1) .eq. zero) then
        max12 = abs(x(2))
        ssq12 = one
    else if (abs(x(2)) .gt. abs(x(1))) then
        max12 = abs(x(2))
        ssq12 = one + (x(1)/x(2))**2
    else
        max12 = abs(x(1))
        ssq12 = one + (x(2)/x(1))**2
    end if
    ! Then we compute rho
    if (x(3) .eq. zero) then
        rho = max12 * sqrt(ssq12)
    else if (abs(x(3)) .gt. max12) then
        rho = one + ssq12*(max12/x(3))**2
        rho = abs(x(3)) * sqrt(rho)
    else
        rho = ssq12 + (x(3)/max12)**2
        rho = max12 * sqrt(rho)
    end if
    ! In case x=0 just exit without setting any other variable
    if (rho .eq. zero) then
        sphcoo = zero
        return
    end if
    ! Length of a vector x(1:2)
    stheta = max12 * sqrt(ssq12)
    ! Case x(1:2) != 0
    if (stheta .ne. zero) then
        ! Evaluate cos(m*phi) and sin(m*phi) arrays
        cphi = x(1) / stheta
        sphi = x(2) / stheta
        call trgev(cphi, sphi, p, vcos, vsin)
        ! Normalize ctheta and stheta
        ctheta = x(3) / rho
        stheta = stheta / rho
        ! Evaluate associated Legendre polynomials
        call polleg(ctheta, stheta, p, vplm)
        ! Construct spherical harmonics
        do l = 0, p
            ! Offset of a Y_l^0 harmonic in vplm and vylm arrays
            ind = l**2 + l + 1
            ! m = 0 implicitly uses `vcos(1) = 1`
            vylm(ind) = vscales(ind) * vplm(ind)
            do m = 1, l
                ! only P_l^m for non-negative m is used/defined
                tmp = vplm(ind+m) * vscales(ind+m)
                ! m > 0
                vylm(ind+m) = tmp * vcos(m+1)
                ! m < 0
                vylm(ind-m) = tmp * vsin(m+1)
            end do
        end do
    ! Case of x(1:2) = 0 and x(3) != 0
    else
        ! Set spherical coordinates
        cphi = one
        sphi = zero
        ctheta = sign(one, x(3))
        stheta = zero
        ! Set output arrays vcos and vsin
        vcos = one
        vsin = zero
        ! Evaluate spherical harmonics. P_l^m = 0 for m > 0. In the case m = 0
        ! it depends if l is odd or even. Additionally, vcos = one and vsin =
        ! zero for all elements
        vylm = zero
        vplm = zero
        do l = 0, p, 2
            ind = l**2 + l + 1
            ! only case m = 0
            vplm(ind) = one
            vylm(ind) = vscales(ind)
        end do
        do l = 1, p, 2
            ind = l**2 + l + 1
            ! only case m = 0
            vplm(ind) = ctheta
            vylm(ind) = ctheta * vscales(ind)
        end do
    end if
    ! Set output spherical coordinates
    sphcoo(1) = rho
    sphcoo(2) = ctheta
    sphcoo(3) = stheta
    sphcoo(4) = cphi
    sphcoo(5) = sphi
end subroutine ylmbas2
>>>>>>> 157f895d

!------------------------------------------------------------------------------
!> Integrate against spherical harmonics
!!
!! Integrate by Lebedev spherical quadrature. This function can be simply
!! substituted by a matrix-vector product.
!!
!! @param[in] nsph: Number of spheres. `nsph` >= 0.
!! @param[in] nbasis: Number of spherical harmonics. `nbasis` >= 0.
!! @param[in] ngrid: Number of Lebedev grid points. `ngrid` >= 0.
!! @param[in] vwgrid: Values of spherical harmonics at Lebedev grid points,
!!      multiplied by weights of grid points. Dimension is (ldvwgrid, ngrid).
!! @param[in] ldvwgrid: Leading dimension of `vwgrid`.
!! @param[in] x_grid: Input values at grid points of the sphere. Dimension is
!!      (ngrid, nsph).
!! @param[out] x_lm: Output spherical harmonics. Dimension is (nbasis, nsph).
<<<<<<< HEAD
subroutine ddintegrate(nsph, nbasis, ngrid, vwgrid, ldvwgrid, x_grid, x_lm)
=======
!------------------------------------------------------------------------------
subroutine intrhs(nsph, nbasis, ngrid, vwgrid, ldvwgrid, x_grid, x_lm)
>>>>>>> 157f895d
    !! Inputs
    integer, intent(in) :: nsph, nbasis, ngrid, ldvwgrid
    real(dp), intent(in) :: vwgrid(ldvwgrid, ngrid)
    real(dp), intent(in) :: x_grid(ngrid, nsph)
    !! Output
    real(dp), intent(out) :: x_lm(nbasis, nsph)
    !! Just call a single dgemm to do the job
    call dgemm('N', 'N', nbasis, nsph, ngrid, one, vwgrid, ldvwgrid, x_grid, &
        & ngrid, zero, x_lm, nbasis)
end subroutine ddintegrate

!------------------------------------------------------------------------------
!> Compute first derivatives of spherical harmonics
!!
!! @param[in] x:
!! @param[out] basloc:
!! @param[out] dbsloc:
!! @param[out] vplm:
!! @param[out] vcos:
!! @param[out] vsin:
!!
!!
!! TODO: rewrite code and fill description. Computing sqrt(one-cthe*cthe)
!! reduces effective range of input double precision values. cthe*cthe for
!! cthe=1d+155 is NaN.
!------------------------------------------------------------------------------
subroutine dbasis(params, constants, x, basloc, dbsloc, vplm, vcos, vsin)
    type(ddx_params_type), intent(in) :: params
    type(ddx_constants_type), intent(in) :: constants
    real(dp), dimension(3),        intent(in)    :: x
    real(dp), dimension(constants % nbasis),   intent(inout) :: basloc, vplm
    real(dp), dimension(3, constants % nbasis), intent(inout) :: dbsloc
    real(dp), dimension(params % lmax+1),   intent(inout) :: vcos, vsin
    integer :: l, m, ind
    real(dp)  :: cthe, sthe, cphi, sphi, plm, fln, pp1, pm1, pp, VC, VS
    real(dp)  :: et(3), ep(3)
    !     get cos(\theta), sin(\theta), cos(\phi) and sin(\phi) from the cartesian
    !     coordinates of x.
    cthe = x(3)
    sthe = sqrt(one - cthe*cthe)
    !     not ( NORTH or SOUTH pole )
    if ( sthe.ne.zero ) then
        cphi = x(1)/sthe
        sphi = x(2)/sthe
        !     NORTH or SOUTH pole
    else
        cphi = one
        sphi = zero
    end if
    !     evaluate the derivatives of theta and phi:
    et(1) = cthe*cphi
    et(2) = cthe*sphi
    et(3) = -sthe
    !     not ( NORTH or SOUTH pole )
    if( sthe.ne.zero ) then
        ep(1) = -sphi/sthe
        ep(2) = cphi/sthe
        ep(3) = zero
        !     NORTH or SOUTH pole
    else
        ep(1) = zero
        ep(2) = one
        ep(3) = zero
    end if
    VC=zero
    VS=cthe
    !     evaluate the generalized legendre polynomials. Temporary workspace
    !       is of size (p+1) here, so we use vcos for that purpose
    call polleg_work( cthe, sthe, params % lmax, vplm, vcos )
    !
    !     evaluate cos(m*phi) and sin(m*phi) arrays. notice that this is 
    !     pointless if z = 1, as the only non vanishing terms will be the 
    !     ones with m=0.
    !
    !     not ( NORTH or SOUTH pole )
    if ( sthe.ne.zero ) then
        call trgev( cphi, sphi, params % lmax, vcos, vsin )
        !     NORTH or SOUTH pole
    else
        vcos = one
        vsin = zero
    end if
    !     now build the spherical harmonics. we will distinguish m=0,
    !     m>0 and m<0:
    !
    basloc = zero
    dbsloc = zero
    do l = 0, params % lmax
        ind = l*l + l + 1
        ! m = 0
        fln = constants % vscales(ind)   
        basloc(ind) = fln*vplm(ind)
        if (l.gt.0) then
            dbsloc(:,ind) = fln*vplm(ind+1)*et(:)
        else
            dbsloc(:,ind) = zero
        end if
        !dir$ simd
        do m = 1, l
            fln = constants % vscales(ind+m)
            plm = fln*vplm(ind+m)   
            pp1 = zero
            if (m.lt.l) pp1 = -pt5*vplm(ind+m+1)
            pm1 = pt5*(dble(l+m)*dble(l-m+1)*vplm(ind+m-1))
            pp  = pp1 + pm1   
            !
            !         m > 0
            !         -----
            !
            basloc(ind+m) = plm*vcos(m+1)
            !          
            !         not ( NORTH or SOUTH pole )
            if ( sthe.ne.zero ) then
                ! 
                dbsloc(:,ind+m) = -fln*pp*vcos(m+1)*et(:) - dble(m)*plm*vsin(m+1)*ep(:)
                !
                !            
                !         NORTH or SOUTH pole
            else
                !                  
                dbsloc(:,ind+m) = -fln*pp*vcos(m+1)*et(:) - fln*pp*ep(:)*VC
                !
                !
            endif
            !
            !         m < 0
            !         -----
            !
            basloc(ind-m) = plm*vsin(m+1)
            !          
            !         not ( NORTH or SOUTH pole )
            if ( sthe.ne.zero ) then
                ! 
                dbsloc(:,ind-m) = -fln*pp*vsin(m+1)*et(:) + dble(m)*plm*vcos(m+1)*ep(:)
                !
                !         NORTH or SOUTH pole
            else
                !                  
                dbsloc(:,ind-m) = -fln*pp*vsin(m+1)*et(:) - fln*pp*ep(:)*VS
                !            
            endif
            !  
        enddo
    enddo
end subroutine dbasis

! Purpose : compute
!
!                               l
!             sum   4pi/(2l+1) t  * Y_l^m( s ) * sigma_l^m
!             l,m                                           
!
!           which is need to compute action of COSMO matrix L.
!------------------------------------------------------------------------------------------------
!> TODO
!------------------------------------------------------------------------------
real(dp) function intmlp(params, constants, t, sigma, basloc )
!  
      type(ddx_params_type), intent(in) :: params
      type(ddx_constants_type), intent(in) :: constants
      real(dp), intent(in) :: t
      real(dp), dimension(constants % nbasis), intent(in) :: sigma, basloc
!
      integer :: l, ind
      real(dp)  :: tt, ss, fac
!
!------------------------------------------------------------------------------------------------
!
!     initialize t^l
      tt = one
!
!     initialize
      ss = zero
!
!     loop over l
      do l = 0, params % lmax
!      
        ind = l*l + l + 1
!
!       update factor 4pi / (2l+1) * t^l
        fac = tt / constants % vscales(ind)**2
!
!       contract over l,m and accumulate
        ss = ss + fac * dot_product( basloc(ind-l:ind+l), &
                                     sigma( ind-l:ind+l)   )
!
!       update t^l
        tt = tt*t
!        
      enddo
!      
!     redirect
      intmlp = ss
!
!
end function intmlp

!------------------------------------------------------------------------------
!> Weigh potential at cavity points by characteristic function
!> TODO use cavity points in CSR format
!------------------------------------------------------------------------------
subroutine wghpot(ncav, phi_cav, nsph, ngrid, ui, phi_grid, g)
    !! Inputs
    integer, intent(in) :: ncav, nsph, ngrid
    real(dp), intent(in) :: phi_cav(ncav), ui(ngrid, nsph)
    !! Outputs
    real(dp), intent(out) :: g(ngrid, nsph), phi_grid(ngrid, nsph)
    !! Local variables
    integer isph, igrid, icav
    !! Code
    ! Initialize
    icav = 0 
    g = zero
    phi_grid = zero
    ! Loop over spheres
    do isph = 1, nsph
        ! Loop over points
        do igrid = 1, ngrid
            ! Non-zero contribution from point
            if (ui(igrid, isph) .ne. zero) then
                ! Advance cavity point counter
                icav = icav + 1
                phi_grid(igrid, isph) = phi_cav(icav)
                ! Weigh by (negative) characteristic function
                g(igrid, isph) = -ui(igrid, isph) * phi_cav(icav)
            endif
        enddo
    enddo
end subroutine wghpot

!------------------------------------------------------------------------------------------------
!> Compute the local Sobolev H^(-1/2)-norm on one sphere of u
!------------------------------------------------------------------------------
subroutine hsnorm(lmax, nbasis, u, unorm)
    integer, intent(in) :: lmax, nbasis
    real(dp), dimension(nbasis), intent(in) :: u
    real(dp), intent(inout) :: unorm
    integer :: l, m, ind
    real(dp)  :: fac
    ! initialize
    unorm = zero
    do l = 0, lmax
        ind = l*l + l + 1
        fac = one/(one + dble(l))
        do m = -l, l
            unorm = unorm + fac*u(ind+m)*u(ind+m)
        end do
    end do
!   the much neglected square root
    unorm = sqrt(unorm)
end subroutine hsnorm

!------------------------------------------------------------------------------
!> Compute the global  Sobolev H^(-1/2)-norm of x
!-------------------------------------------------------------------------------
real(dp) function hnorm(lmax, nbasis, nsph, x)
    integer, intent(in) :: lmax, nbasis, nsph
    real(dp),  dimension(nbasis, nsph), intent(in) :: x
    integer                                     :: isph, istatus
    real(dp)                                      :: vrms, vmax
    real(dp), allocatable                         :: u(:)
    allocate( u(nsph) , stat=istatus )
    if ( istatus.ne.0 ) then
        write(*,*) 'hnorm: allocation failed !'
        stop
    endif
    !$omp parallel do default(none) shared(nsph,lmax,nbasis,x,u) &
    !$omp private(isph) schedule(dynamic)
    do isph = 1, nsph
        call hsnorm(lmax, nbasis, x(:,isph), u(isph))
    enddo
    call rmsvec(nsph, u, vrms, vmax)
    hnorm = vrms
    deallocate( u , stat=istatus )
    if ( istatus.ne.0 ) then
        write(*,*) 'hnorm: deallocation failed !'
        stop
    endif
end function hnorm

!------------------------------------------------------------------------------------------------
!> TODO
!------------------------------------------------------------------------------
real(dp) function rmsnorm(lmax, nbasis, nsph, x)
    integer,                            intent(in) :: lmax, nbasis, nsph
    real(dp),  dimension(nbasis, nsph), intent(in) :: x
!
    integer  :: n
    real(dp) :: vrms, vmax
!
    n = nbasis*nsph
    call rmsvec(n,x,vrms,vmax)
!
    rmsnorm = vrms
  
end function rmsnorm

!------------------------------------------------------------------------------
!> compute root-mean-square and max norm
!------------------------------------------------------------------------------
subroutine rmsvec( n, v, vrms, vmax )
    implicit none
    integer,               intent(in)    :: n
    real(dp),  dimension(n), intent(in)    :: v
    real(dp),                intent(inout) :: vrms, vmax
    integer :: i
    real(dp), parameter :: zero=0.0d0

    vrms = zero
    vmax = zero
    do i = 1,n
      vmax = max(vmax,abs(v(i)))
      vrms = vrms + v(i)*v(i)
    end do
    ! the much neglected square root
    vrms = sqrt(vrms/dble(n))
endsubroutine rmsvec

!------------------------------------------------------------------------------
!> TODO
!------------------------------------------------------------------------------
subroutine adjrhs(params, constants, isph, xi, vlm, work)
    type(ddx_params_type), intent(in) :: params
    type(ddx_constants_type), intent(in) :: constants
    integer, intent(in) :: isph
    real(dp), dimension(params % ngrid, params % nsph), intent(in) :: xi
    real(dp), dimension(constants % nbasis), intent(inout) :: vlm
    real(dp), dimension(params % lmax+1), intent(inout) :: work

    integer :: ij, jsph, ig, l, ind, m
    real(dp)  :: vji(3), vvji, tji, sji(3), xji, oji, fac, ffac, t
    real(dp) :: rho, ctheta, stheta, cphi, sphi

    do ij = constants % inl(isph), constants % inl(isph+1)-1
      jsph = constants % nl(ij)
      do ig = 1, params % ngrid
        vji  = params % csph(:,jsph) + params % rsph(jsph)* &
            & constants % cgrid(:,ig) - params % csph(:,isph)
        vvji = sqrt(dot_product(vji,vji))
        tji  = vvji/params % rsph(isph)
        if ( tji.lt.( one + (params % se+one)/two*params % eta ) ) then
          xji = fsw( tji, params % se, params % eta )
          if ( constants % fi(ig,jsph).gt.one ) then
            oji = xji/ constants % fi(ig,jsph)
          else
            oji = xji
          endif
          fac = constants % wgrid(ig) * xi(ig,jsph) * oji
          call fmm_l2p_adj_work(vji, fac, params % rsph(isph), &
              & params % lmax, constants % vscales_rel, one, vlm, work)
        endif
      enddo
    enddo
end subroutine adjrhs

!------------------------------------------------------------------------------
!> TODO
!------------------------------------------------------------------------------
subroutine calcv(params, constants, isph, pot, sigma, work)
    type(ddx_params_type), intent(in) :: params
    type(ddx_constants_type), intent(in) :: constants
    integer, intent(in) :: isph
    real(dp), dimension(constants % nbasis, params % nsph), intent(in) :: sigma
    real(dp), dimension(params % ngrid), intent(inout) :: pot
    real(dp), dimension(params % lmax+1), intent(inout) :: work

    integer :: its, ij, jsph
    real(dp) :: vij(3), sij(3)
    real(dp) :: vvij, tij, xij, oij, stslm, stslm2, stslm3, &
        & thigh, rho, ctheta, stheta, cphi, sphi

    thigh = one + pt5*(params % se + one)*params % eta
    pot(:) = zero
    ! loop over grid points
    do its = 1, params % ngrid
        ! contribution from integration point present
        if (constants % ui(its,isph).lt.one) then
            ! loop over neighbors of i-sphere
            do ij = constants % inl(isph), constants % inl(isph+1)-1
                jsph = constants % nl(ij)
                ! compute t_n^ij = | r_i + \rho_i s_n - r_j | / \rho_j
                vij  = params % csph(:,isph) + params % rsph(isph)* &
                    & constants % cgrid(:,its) - params % csph(:,jsph)
                vvij = sqrt( dot_product( vij, vij ) )
                tij  = vvij / params % rsph(jsph)
                ! point is INSIDE j-sphere
                if (tij.lt.thigh .and. tij.gt.zero) then
                    xij = fsw(tij, params % se, params % eta)
                    if (constants % fi(its,isph).gt.one) then
                        oij = xij / constants % fi(its,isph)
                    else
                        oij = xij
                    end if
                    call fmm_l2p_work(vij, params % rsph(jsph), params % lmax, &
                        & constants % vscales_rel, oij, sigma(:, jsph), one, &
                        & pot(its), work)
                end if
            end do
        end if
    end do
end subroutine calcv

!------------------------------------------------------------------------------
!> Evaluate values of spherical harmonics at Lebedev grid points
!------------------------------------------------------------------------------
subroutine ddeval_grid(params, constants, alpha, x_sph, beta, x_grid, info)
    !! Inputs
    type(ddx_params_type), intent(in) :: params
    type(ddx_constants_type), intent(in) :: constants
    real(dp), intent(in) :: alpha, x_sph(constants % nbasis, params % nsph), &
        & beta
    !! Output
    real(dp), intent(inout) :: x_grid(params % ngrid, params % nsph)
    integer, intent(out) :: info
    !! Local variables
    character(len=255) :: string
    !! The code
    ! Check that parameters and constants are correctly initialized
    if (params % error_flag .ne. 0) then
        string = "ddeval_grid: `params` is in error state"
        call params % print_func(string)
        info = 1
        return
    end if
    if (constants % error_flag .ne. 0) then
        string = "ddeval_grid: `constants` is in error state"
        call params % print_func(string)
        info = 1
        return
    end if
    ! Call corresponding work routine
    call ddeval_grid_work(constants % nbasis, params % ngrid, params % nsph, &
        & constants % vgrid, constants % vgrid_nbasis, alpha, x_sph, beta, &
        & x_grid)
    info = 0
end subroutine ddeval_grid

!------------------------------------------------------------------------------
!> Evaluate values of spherical harmonics at Lebedev grid points
!------------------------------------------------------------------------------
subroutine ddeval_grid_work(nbasis, ngrid, nsph, vgrid, ldvgrid, alpha, &
        & x_sph, beta, x_grid)
    !! Inputs
    integer, intent(in) :: nbasis, ngrid, nsph, ldvgrid
    real(dp), intent(in) :: vgrid(ldvgrid, ngrid), alpha, &
        & x_sph(nbasis, nsph), beta
    !! Output
    real(dp), intent(inout) :: x_grid(ngrid, nsph)
    !! Local variables
    external :: dgemm
    !! The code
    call dgemm('T', 'N', ngrid, nsph, nbasis, alpha, vgrid, ldvgrid, x_sph, &
        & nbasis, beta, x_grid, ngrid)
end subroutine ddeval_grid_work

<<<<<<< HEAD
!!!> Integrate values at grid points into spherical harmonics
!!subroutine ddintegrate_sph(params, constants, alpha, x_grid, beta, x_sph, info)
!!    !! Inputs
!!    type(ddx_params_type), intent(in) :: params
!!    type(ddx_constants_type), intent(in) :: constants
!!    real(dp), intent(in) :: alpha, x_grid(params % ngrid, params % nsph), &
!!        & beta
!!    !! Output
!!    real(dp), intent(inout) :: x_sph(constants % nbasis, params % nsph)
!!    integer, intent(out) :: info
!!    !! Local variables
!!    character(len=255) :: string
!!    !! The code
!!    ! Check that parameters and constants are correctly initialized
!!    if (params % error_flag .ne. 0) then
!!        string = "ddintegrate_sph: `params` is in error state"
!!        call params % print_func(string)
!!        info = 1
!!        return
!!    end if
!!    if (constants % error_flag .ne. 0) then
!!        string = "ddintegrate_sph: `constants` is in error state"
!!        call params % print_func(string)
!!        info = 1
!!        return
!!    end if
!!    ! Call corresponding work routine
!!    call ddintegrate_sph_work(constants % nbasis, params % ngrid, &
!!        & params % nsph, constants % vwgrid, constants % vgrid_nbasis, alpha, &
!!        & x_grid, beta, x_sph)
!!    info = 0
!!end subroutine ddintegrate_sph
!!
!!!> Integrate values at grid points into spherical harmonics
!!subroutine ddintegrate_sph_work(nbasis, ngrid, nsph, vwgrid, ldvwgrid, alpha, &
!!        & x_grid, beta, x_sph)
!!    !! Inputs
!!    integer, intent(in) :: nbasis, ngrid, nsph, ldvwgrid
!!    real(dp), intent(in) :: vwgrid(ldvwgrid, ngrid), alpha, &
!!        & x_grid(ngrid, nsph), beta
!!    !! Outputs
!!    real(dp), intent(inout) :: x_sph(nbasis, nsph)
!!    !! Local variables
!!    !! The code
!!    call dgemm('N', 'N', nbasis, nsph, ngrid, alpha, vwgrid, ldvwgrid, &
!!        & x_grid, ngrid, beta, x_sph, nbasis)
!!end subroutine ddintegrate_sph_work
=======
!------------------------------------------------------------------------------
!> Integrate values at grid points into spherical harmonics
!------------------------------------------------------------------------------
subroutine ddintegrate_sph(params, constants, alpha, x_grid, beta, x_sph, info)
    !! Inputs
    type(ddx_params_type), intent(in) :: params
    type(ddx_constants_type), intent(in) :: constants
    real(dp), intent(in) :: alpha, x_grid(params % ngrid, params % nsph), &
        & beta
    !! Output
    real(dp), intent(inout) :: x_sph(constants % nbasis, params % nsph)
    integer, intent(out) :: info
    !! Local variables
    character(len=255) :: string
    !! The code
    ! Check that parameters and constants are correctly initialized
    if (params % error_flag .ne. 0) then
        string = "ddintegrate_sph: `params` is in error state"
        call params % print_func(string)
        info = 1
        return
    end if
    if (constants % error_flag .ne. 0) then
        string = "ddintegrate_sph: `constants` is in error state"
        call params % print_func(string)
        info = 1
        return
    end if
    ! Call corresponding work routine
    call ddintegrate_sph_work(constants % nbasis, params % ngrid, &
        & params % nsph, constants % vwgrid, constants % vgrid_nbasis, alpha, &
        & x_grid, beta, x_sph)
    info = 0
end subroutine ddintegrate_sph

!------------------------------------------------------------------------------
!> Integrate values at grid points into spherical harmonics
!------------------------------------------------------------------------------
subroutine ddintegrate_sph_work(nbasis, ngrid, nsph, vwgrid, ldvwgrid, alpha, &
        & x_grid, beta, x_sph)
    !! Inputs
    integer, intent(in) :: nbasis, ngrid, nsph, ldvwgrid
    real(dp), intent(in) :: vwgrid(ldvwgrid, ngrid), alpha, &
        & x_grid(ngrid, nsph), beta
    !! Outputs
    real(dp), intent(inout) :: x_sph(nbasis, nsph)
    !! Local variables
    !! The code
    call dgemm('N', 'N', nbasis, nsph, ngrid, alpha, vwgrid, ldvwgrid, &
        & x_grid, ngrid, beta, x_sph, nbasis)
end subroutine ddintegrate_sph_work
>>>>>>> 157f895d

!------------------------------------------------------------------------------
!> Unwrap values at cavity points into values at all grid points
!------------------------------------------------------------------------------
subroutine ddcav_to_grid(params, constants, x_cav, x_grid, info)
    !! Inputs
    type(ddx_params_type), intent(in) :: params
    type(ddx_constants_type), intent(in) :: constants
    real(dp), intent(in) :: x_cav(constants % ncav)
    !! Output
    real(dp), intent(inout) :: x_grid(params % ngrid, params % nsph)
    integer, intent(out) :: info
    !! Local variables
    character(len=255) :: string
    !! The code
    ! Check that parameters and constants are correctly initialized
    if (params % error_flag .ne. 0) then
        string = "ddcav_to_grid: `params` is in error state"
        call params % print_func(string)
        info = 1
        return
    end if
    if (constants % error_flag .ne. 0) then
        string = "ddcav_to_grid: `constants` is in error state"
        call params % print_func(string)
        info = 1
        return
    end if
    ! Call corresponding work routine
    call ddcav_to_grid_work(params % ngrid, params % nsph, constants % ncav, &
        & constants % icav_ia, constants % icav_ja, x_cav, x_grid)
    info = 0
end subroutine ddcav_to_grid

!------------------------------------------------------------------------------
!> Unwrap values at cavity points into values at all grid points
!------------------------------------------------------------------------------
subroutine ddcav_to_grid_work(ngrid, nsph, ncav, icav_ia, icav_ja, x_cav, &
        & x_grid)
    !! Inputs
    integer, intent(in) :: ngrid, nsph, ncav
    integer, intent(in) :: icav_ia(nsph+1), icav_ja(ncav)
    real(dp), intent(in) :: x_cav(ncav)
    !! Output
    real(dp), intent(out) :: x_grid(ngrid, nsph)
    !! Local variables
    integer :: isph, icav, igrid, igrid_old
    !! The code
    do isph = 1, nsph
        igrid_old = 0
        igrid = 0
        do icav = icav_ia(isph), icav_ia(isph+1)-1
            igrid = icav_ja(icav)
            x_grid(igrid_old+1:igrid-1, isph) = zero
            x_grid(igrid, isph) = x_cav(icav)
            igrid_old = igrid
        end do
        x_grid(igrid+1:ngrid, isph) = zero
    end do
end subroutine ddcav_to_grid_work

!------------------------------------------------------------------------------
!> Integrate by a characteristic function at Lebedev grid points
!! \xi(n,i) = 
!!
!!  sum w_n U_n^i Y_l^m(s_n) [S_i]_l^m
!!  l,m
!subroutine ddproject_grid_work(nbasis, , alpha, x_sph, beta, x_grid)
!!
!    type(ddx_type) :: ddx_data
!       real(dp), dimension(ddx_data % constants % nbasis, ddx_data % params % nsph), intent(in)    :: s
!       real(dp), dimension(ddx_data % constants % ncav),      intent(inout) :: xi
!!
!       integer :: its, isph, ii
!!
!       ii = 0
!       do isph = 1, ddx_data % params % nsph
!         do its = 1, ddx_data % params % ngrid
!           if (ddx_data % constants % ui(its,isph) .gt. zero) then
!             ii     = ii + 1
!             xi(ii) = ddx_data % constants % ui(its,isph)*dot_product(ddx_data %constants %  vwgrid(:,its),s(:,isph))
!           end if
!         end do
!       end do
!!
!       return
!end subroutine ddproject_cav_work

!------------------------------------------------------------------------------
!> Transfer multipole coefficients over a tree
!------------------------------------------------------------------------------
subroutine tree_m2m_rotation(params, constants, node_m)
    ! Inputs
    type(ddx_params_type), intent(in) :: params
    type(ddx_constants_type), intent(in) :: constants
    ! Output
    real(dp), intent(inout) :: node_m((params % pm+1)**2, constants % nclusters)
    ! Temporary workspace
    real(dp) :: work(6*params % pm**2 + 19*params % pm + 8)
    ! Call corresponding work routine
    call tree_m2m_rotation_work(params, constants, node_m, work)
end subroutine tree_m2m_rotation

!------------------------------------------------------------------------------
!> Transfer multipole coefficients over a tree
!------------------------------------------------------------------------------
subroutine tree_m2m_rotation_work(params, constants, node_m, work)
    ! Inputs
    type(ddx_params_type), intent(in) :: params
    type(ddx_constants_type), intent(in) :: constants
    ! Output
    real(dp), intent(inout) :: node_m((params % pm+1)**2, constants % nclusters)
    ! Temporary workspace
    real(dp), intent(out) :: work(6*params % pm**2 + 19*params % pm + 8)
    ! Local variables
    integer :: i, j
    real(dp) :: c1(3), c(3), r1, r
    ! Bottom-to-top pass
    !!$omp parallel do default(none) shared(constants,params,node_m) &
    !!$omp private(i,j,c1,c,r1,r,work)
    do i = constants % nclusters, 1, -1
        ! Leaf node does not need any update
        if (constants % children(1, i) == 0) cycle
        c = constants % cnode(:, i)
        r = constants % rnode(i)
        ! First child initializes output
        j = constants % children(1, i)
        c1 = constants % cnode(:, j)
        r1 = constants % rnode(j)
        c1 = c1 - c
        call fmm_m2m_rotation_work(c1, r1, r, &
            & params % pm, &
            & constants % vscales, &
            & constants % vcnk, one, &
            & node_m(:, j), zero, node_m(:, i), work)
        ! All other children update the same output
        do j = constants % children(1, i)+1, constants % children(2, i)
            c1 = constants % cnode(:, j)
            r1 = constants % rnode(j)
            c1 = c1 - c
            call fmm_m2m_rotation_work(c1, r1, r, params % pm, &
                & constants % vscales, constants % vcnk, one, &
                & node_m(:, j), one, node_m(:, i), work)
        end do
    end do
end subroutine tree_m2m_rotation_work

!------------------------------------------------------------------------------
!> Transfer multipole coefficients over a tree
!------------------------------------------------------------------------------
subroutine tree_m2m_bessel_rotation(params, constants, node_m)
    ! Inputs
    type(ddx_params_type), intent(in) :: params
    type(ddx_constants_type), intent(in) :: constants
    ! Output
    real(dp), intent(inout) :: node_m((params % pm+1)**2, constants % nclusters)
    ! Temporary workspace
    !real(dp) :: work(6*params % pm**2 + 19*params % pm + 8)
    ! Call corresponding work routine
    call tree_m2m_bessel_rotation_work(params, constants, node_m)
end subroutine tree_m2m_bessel_rotation

!------------------------------------------------------------------------------
!> Transfer multipole coefficients over a tree
!------------------------------------------------------------------------------
subroutine tree_m2m_bessel_rotation_work(params, constants, node_m)
    use complex_bessel
    ! Inputs
    type(ddx_params_type), intent(in) :: params
    type(ddx_constants_type), intent(in) :: constants
    ! Output
    real(dp), intent(inout) :: node_m((params % pm+1)**2, constants % nclusters)
    ! Temporary workspace
    real(dp) :: work(6*params % pm**2 + 19*params % pm + 8)
    complex(dp) :: work_complex(2*params % pm+1)
    ! Local variables
    integer :: i, j
    real(dp) :: c1(3), c(3), r1, r
    ! Bottom-to-top pass
    do i = constants % nclusters, 1, -1
        ! Leaf node does not need any update
        if (constants % children(1, i) == 0) cycle
        c = constants % cnode(:, i)
        r = constants % rnode(i)
        ! First child initializes output
        j = constants % children(1, i)
        c1 = constants % cnode(:, j)
        r1 = constants % rnode(j)
!        call fmm_m2m_bessel_rotation(c1-c, r1, r, params % kappa, &
!            & params % pm, &
!            & constants % vscales, &
!            & constants % vcnk, one, &
!            & node_m(:, j), zero, node_m(:, i))
        c1 = params % kappa*(c1 - c)
        call fmm_m2m_bessel_rotation_work(c1, &
            & constants % SK_rnode(:, j), constants % SK_rnode(:, i), &
            & params % pm, &
            & constants % vscales, &
            & constants % vcnk, one, &
            & node_m(:, j), zero, node_m(:, i), work, work_complex)
        ! All other children update the same output
        do j = constants % children(1, i)+1, constants % children(2, i)
            c1 = constants % cnode(:, j)
            r1 = constants % rnode(j)
!            call fmm_m2m_bessel_rotation(c1-c, r1, r, params % kappa, &
!                & params % pm, &
!                & constants % vscales, constants % vcnk, one, &
!                & node_m(:, j), one, node_m(:, i))
            c1 = params % kappa*(c1 - c)
            call fmm_m2m_bessel_rotation_work(c1, &
                & constants % SK_rnode(:, j), constants % SK_rnode(:, i), &
                & params % pm, &
                & constants % vscales, &
                & constants % vcnk, one, &
                & node_m(:, j), one, node_m(:, i), work, work_complex)
        end do
    end do
end subroutine tree_m2m_bessel_rotation_work

!------------------------------------------------------------------------------
!> Adjoint transfer multipole coefficients over a tree
!------------------------------------------------------------------------------
subroutine tree_m2m_rotation_adj(params, constants, node_m)
    ! Inputs
    type(ddx_params_type), intent(in) :: params
    type(ddx_constants_type), intent(in) :: constants
    ! Output
    real(dp), intent(inout) :: node_m((params % pm+1)**2, constants % nclusters)
    ! Temporary workspace
    real(dp) :: work(6*params % pm**2 + 19*params % pm + 8)
    ! Call corresponding work routine
    call tree_m2m_rotation_adj_work(params, constants, node_m, work)
end subroutine tree_m2m_rotation_adj

!------------------------------------------------------------------------------
!> Adjoint transfer multipole coefficients over a tree
!------------------------------------------------------------------------------
subroutine tree_m2m_rotation_adj_work(params, constants, node_m, work)
    ! Inputs
    type(ddx_params_type), intent(in) :: params
    type(ddx_constants_type), intent(in) :: constants
    ! Output
    real(dp), intent(inout) :: node_m((params % pm+1)**2, constants % nclusters)
    ! Temporary workspace
    real(dp), intent(out) :: work(6*params % pm**2 + 19*params % pm + 8)
    ! Local variables
    integer :: i, j, k
    real(dp) :: c1(3), c(3), r1, r
    ! Top-to-bottom pass
    do i = 2, constants % nclusters
        j = constants % parent(i)
        c = constants % cnode(:, j)
        r = constants % rnode(j)
        c1 = constants % cnode(:, i)
        r1 = constants % rnode(i)
        c1 = c - c1
        call fmm_m2m_rotation_adj_work(c1, r, r1, params % pm, &
            & constants % vscales, constants % vcnk, one, node_m(:, j), one, &
            & node_m(:, i), work)
    end do
end subroutine tree_m2m_rotation_adj_work

!------------------------------------------------------------------------------
!> Adjoint transfer multipole coefficients over a tree
!------------------------------------------------------------------------------
subroutine tree_m2m_bessel_rotation_adj(params, constants, node_m)
    ! Inputs
    type(ddx_params_type), intent(in) :: params
    type(ddx_constants_type), intent(in) :: constants
    ! Output
    real(dp), intent(inout) :: node_m((params % pm+1)**2, constants % nclusters)
    ! Temporary workspace
    !real(dp), intent(out) :: work(6*params % pm**2 + 19*params % pm + 8)
    ! Local variables
    integer :: i, j, k
    real(dp) :: c1(3), c(3), r1, r
    ! Top-to-bottom pass
    do i = 2, constants % nclusters
        j = constants % parent(i)
        c = constants % cnode(:, j)
        r = constants % rnode(j)
        c1 = constants % cnode(:, i)
        r1 = constants % rnode(i)
        c1 = c - c1
        call fmm_m2m_bessel_rotation_adj(c1, r, r1, params % kappa, &
            & params % pm, constants % vscales, constants % vcnk, one, &
            & node_m(:, j), one, node_m(:, i))
    end do
end subroutine tree_m2m_bessel_rotation_adj

!------------------------------------------------------------------------------
!> Transfer local coefficients over a tree
!------------------------------------------------------------------------------
subroutine tree_l2l_rotation(params, constants, node_l)
    ! Inputs
    type(ddx_params_type), intent(in) :: params
    type(ddx_constants_type), intent(in) :: constants
    ! Output
    real(dp), intent(inout) :: node_l((params % pl+1)**2, constants % nclusters)
    ! Temporary workspace
    real(dp) :: work(6*params % pl**2 + 19*params % pl + 8)
    ! Call corresponding work routine
    call tree_l2l_rotation_work(params, constants, node_l, work)
end subroutine tree_l2l_rotation

!------------------------------------------------------------------------------
!> Transfer local coefficients over a tree
!------------------------------------------------------------------------------
subroutine tree_l2l_rotation_work(params, constants, node_l, work)
    ! Inputs
    type(ddx_params_type), intent(in) :: params
    type(ddx_constants_type), intent(in) :: constants
    ! Output
    real(dp), intent(inout) :: node_l((params % pl+1)**2, constants % nclusters)
    ! Temporary workspace
    real(dp), intent(out) :: work(6*params % pl**2 + 19*params % pl + 8)
    ! Local variables
    integer :: i, j
    real(dp) :: c1(3), c(3), r1, r
    ! Top-to-bottom pass
    !!$omp parallel do default(none) shared(constants,params,node_l) &
    !!$omp private(i,j,c1,c,r1,r,work)
    do i = 2, constants % nclusters
        j = constants % parent(i)
        c = constants % cnode(:, j)
        r = constants % rnode(j)
        c1 = constants % cnode(:, i)
        r1 = constants % rnode(i)
        c1 = c - c1
        call fmm_l2l_rotation_work(c1, r, r1, params % pl, &
            & constants % vscales, constants % vfact, one, &
            & node_l(:, j), one, node_l(:, i), work)
    end do
end subroutine tree_l2l_rotation_work

!------------------------------------------------------------------------------
!> Transfer local coefficients over a tree
!------------------------------------------------------------------------------
subroutine tree_l2l_bessel_rotation(params, constants, node_l)
    ! Inputs
    type(ddx_params_type), intent(in) :: params
    type(ddx_constants_type), intent(in) :: constants
    ! Output
    real(dp), intent(inout) :: node_l((params % pl+1)**2, constants % nclusters)
    ! Temporary workspace
    !real(dp) :: work(6*params % pl**2 + 19*params % pl + 8)
    ! Call corresponding work routine
    call tree_l2l_bessel_rotation_work(params, constants, node_l)
end subroutine tree_l2l_bessel_rotation

!------------------------------------------------------------------------------
!> Transfer local coefficients over a tree
!------------------------------------------------------------------------------
subroutine tree_l2l_bessel_rotation_work(params, constants, node_l)
    use complex_bessel
    ! Inputs
    type(ddx_params_type), intent(in) :: params
    type(ddx_constants_type), intent(in) :: constants
    ! Output
    real(dp), intent(inout) :: node_l((params % pl+1)**2, constants % nclusters)
    ! Temporary workspace
    real(dp) :: work(6*params % pm**2 + 19*params % pm + 8)
    complex(dp) :: work_complex(2*params % pm+1)
    ! Local variables
    integer :: i, j
    real(dp) :: c1(3), c(3), r1, r
    ! Top-to-bottom pass
    do i = 2, constants % nclusters
        j = constants % parent(i)
        c = constants % cnode(:, j)
        r = constants % rnode(j)
        c1 = constants % cnode(:, i)
        r1 = constants % rnode(i)
!        call fmm_l2l_bessel_rotation(c-c1, r, r1, params % kappa, &
!            & params % pl, &
!            & constants % vscales, constants % vfact, one, &
!            & node_l(:, j), one, node_l(:, i))
        c1 = params % kappa*(c - c1)
        call fmm_l2l_bessel_rotation_work(c1, &
            & constants % SI_rnode(:, j), constants % SI_rnode(:, i), &
            & params % pl, &
            & constants % vscales, constants % vfact, one, &
            & node_l(:, j), one, node_l(:, i), work, work_complex)
    end do
end subroutine tree_l2l_bessel_rotation_work

!------------------------------------------------------------------------------
!> Adjoint transfer local coefficients over a tree
!------------------------------------------------------------------------------
subroutine tree_l2l_rotation_adj(params, constants, node_l)
    ! Inputs
    type(ddx_params_type), intent(in) :: params
    type(ddx_constants_type), intent(in) :: constants
    ! Output
    real(dp), intent(inout) :: node_l((params % pl+1)**2, constants % nclusters)
    ! Temporary workspace
    real(dp) :: work(6*params % pl**2 + 19*params % pl + 8)
    ! Call corresponding work routine
    call tree_l2l_rotation_adj_work(params, constants, node_l, work)
end subroutine tree_l2l_rotation_adj

!------------------------------------------------------------------------------
!> Adjoint transfer local coefficients over a tree
!------------------------------------------------------------------------------
subroutine tree_l2l_rotation_adj_work(params, constants, node_l, work)
    ! Inputs
    type(ddx_params_type), intent(in) :: params
    type(ddx_constants_type), intent(in) :: constants
    ! Output
    real(dp), intent(inout) :: node_l((params % pl+1)**2, constants % nclusters)
    ! Temporary workspace
    real(dp), intent(out) :: work(6*params % pl**2 + 19*params % pl + 8)
    ! Local variables
    integer :: i, j, k
    real(dp) :: c1(3), c(3), r1, r
    ! Bottom-to-top pass
    do i = constants % nclusters, 1, -1
        ! Leaf node does not need any update
        if (constants % children(1, i) == 0) cycle
        c = constants % cnode(:, i)
        r = constants % rnode(i)
        ! First child initializes output
        j = constants % children(1, i)
        c1 = constants % cnode(:, j)
        r1 = constants % rnode(j)
        call fmm_l2l_rotation_adj_work(c1-c, r1, r, params % pl, &
            & constants % vscales, constants % vfact, one, &
            & node_l(:, j), zero, node_l(:, i), work)
        ! All other children update the same output
        do j = constants % children(1, i)+1, constants % children(2, i)
            c1 = constants % cnode(:, j)
            r1 = constants % rnode(j)
            call fmm_l2l_rotation_adj_work(c1-c, r1, r, params % pl, &
                & constants % vscales, constants % vfact, one, &
                & node_l(:, j), one, node_l(:, i), work)
        end do
    end do
end subroutine tree_l2l_rotation_adj_work

!------------------------------------------------------------------------------
!> Adjoint transfer local coefficients over a tree
!------------------------------------------------------------------------------
subroutine tree_l2l_bessel_rotation_adj(params, constants, node_l)
    ! Inputs
    type(ddx_params_type), intent(in) :: params
    type(ddx_constants_type), intent(in) :: constants
    ! Output
    real(dp), intent(inout) :: node_l((params % pl+1)**2, constants % nclusters)
    ! Temporary workspace
    !real(dp), intent(out) :: work(6*params % pl**2 + 19*params % pl + 8)
    ! Local variables
    integer :: i, j, k
    real(dp) :: c1(3), c(3), r1, r
    ! Bottom-to-top pass
    do i = constants % nclusters, 1, -1
        ! Leaf node does not need any update
        if (constants % children(1, i) == 0) cycle
        c = constants % cnode(:, i)
        r = constants % rnode(i)
        ! First child initializes output
        j = constants % children(1, i)
        c1 = constants % cnode(:, j)
        r1 = constants % rnode(j)
        !call fmm_l2l_bessel_rotation_adj(c1-c, r1, r, params % pl, &
        !    & constants % vscales, constants % vfact, one, &
        !    & node_l(:, j), zero, node_l(:, i))
        c1 = c1 - c
        call fmm_m2m_bessel_rotation(c1, r1, r, params % kappa, params % pl, &
            & constants % vscales, constants % vfact, one, &
            & node_l(:, j), zero, node_l(:, i))
        ! All other children update the same output
        do j = constants % children(1, i)+1, constants % children(2, i)
            c1 = constants % cnode(:, j)
            r1 = constants % rnode(j)
            !call fmm_l2l_bessel_rotation_adj(c1-c, r1, r, params % pl, &
            !    & constants % vscales, constants % vfact, one, &
            !    & node_l(:, j), one, node_l(:, i))
            c1 = c1 - c
            call fmm_m2m_bessel_rotation(c1, r1, r, params % kappa, params % pl, &
                & constants % vscales, constants % vfact, one, &
                & node_l(:, j), one, node_l(:, i))
        end do
    end do
end subroutine tree_l2l_bessel_rotation_adj

!------------------------------------------------------------------------------
!> Transfer multipole local coefficients into local over a tree
!------------------------------------------------------------------------------
subroutine tree_m2l_rotation(params, constants, node_m, node_l)
    ! Inputs
    type(ddx_params_type), intent(in) :: params
    type(ddx_constants_type), intent(in) :: constants
    real(dp), intent(in) :: node_m((params % pm+1)**2, constants % nclusters)
    ! Output
    real(dp), intent(out) :: node_l((params % pl+1)**2, constants % nclusters)
    ! Temporary workspace
    real(dp) :: work(6*max(params % pm, params % pl)**2 + &
        & 19*max(params % pm, params % pl) + 8)
    ! Local variables
    integer :: i, j, k
    real(dp) :: c1(3), c(3), r1, r
    ! Any order of this cycle is OK
    !$omp parallel do default(none) shared(constants,params,node_m,node_l) &
    !$omp private(i,c,r,k,c1,r1,work) schedule(dynamic)
    do i = 1, constants % nclusters
        ! If no far admissible pairs just set output to zero
        if (constants % nfar(i) .eq. 0) then
            node_l(:, i) = zero
            cycle
        end if
        c = constants % cnode(:, i)
        r = constants % rnode(i)
        ! Use the first far admissible pair to initialize output
        k = constants % far(constants % sfar(i))
        c1 = constants % cnode(:, k)
        r1 = constants % rnode(k)
        c1 = c1 - c
        call fmm_m2l_rotation_work(c1, r1, r, params % pm, params % pl, &
            & constants % vscales, constants % m2l_ztranslate_coef, one, &
            & node_m(:, k), zero, node_l(:, i), work)
        do j = constants % sfar(i)+1, constants % sfar(i+1)-1
            k = constants % far(j)
            c1 = constants % cnode(:, k)
            r1 = constants % rnode(k)
            c1 = c1 - c
            call fmm_m2l_rotation_work(c1, r1, r, params % pm, &
                & params % pl, constants % vscales, &
                & constants % m2l_ztranslate_coef, one, node_m(:, k), one, &
                & node_l(:, i), work)
        end do
    end do
end subroutine tree_m2l_rotation

!------------------------------------------------------------------------------
!> Transfer multipole local coefficients into local over a tree
!------------------------------------------------------------------------------
subroutine tree_m2l_bessel_rotation(params, constants, node_m, node_l)
    use complex_bessel
    ! Inputs
    type(ddx_params_type), intent(in) :: params
    type(ddx_constants_type), intent(in) :: constants
    real(dp), intent(in) :: node_m((params % pm+1)**2, constants % nclusters)
    ! Output
    real(dp), intent(out) :: node_l((params % pl+1)**2, constants % nclusters)
    ! Temporary workspace
    real(dp) :: work(6*params % pm**2 + 19*params % pm + 8)
    complex(dp) :: work_complex(2*params % pm+1)
    ! Local variables
    integer :: i, j, k, NZ, ierr
    real(dp) :: c1(3), c(3), r1, r
    ! Any order of this cycle is OK
    do i = 1, constants % nclusters
        ! If no far admissible pairs just set output to zero
        if (constants % nfar(i) .eq. 0) then
            node_l(:, i) = zero
            cycle
        end if
        c = constants % cnode(:, i)
        r = constants % rnode(i)
        ! Use the first far admissible pair to initialize output
        k = constants % far(constants % sfar(i))
        c1 = constants % cnode(:, k)
        r1 = constants % rnode(k)
!        call fmm_m2l_bessel_rotation(c1-c, r1, r, params % kappa, &
!            & params % pm, &
!            & constants % vscales, constants % vcnk, one, &
!            & node_m(:, k), zero, node_l(:, i))
        c1 = params % kappa*(c1 - c)
        call fmm_m2l_bessel_rotation_work(c1, &
            & constants % SK_rnode(:, k), constants % SI_rnode(:, i), &
            & params % pm, &
            & constants % vscales, constants % vcnk, one, &
            & node_m(:, k), zero, node_l(:, i), work, work_complex)
        do j = constants % sfar(i)+1, constants % sfar(i+1)-1
            k = constants % far(j)
            c1 = constants % cnode(:, k)
            r1 = constants % rnode(k)
!            call fmm_m2l_bessel_rotation(c1-c, r1, r, params % kappa, &
!                & params % pm, &
!                & constants % vscales, &
!                & constants % vcnk, one, node_m(:, k), one, &
!                & node_l(:, i))
            c1 = params % kappa*(c1 - c)
            call fmm_m2l_bessel_rotation_work(c1, constants % SK_rnode(:, k), &
                & constants % SI_rnode(:, i), params % pm, &
                & constants % vscales, constants % vcnk, one, &
                & node_m(:, k), one, node_l(:, i), work, work_complex)
        end do
    end do
end subroutine tree_m2l_bessel_rotation

!------------------------------------------------------------------------------
!> Adjoint transfer multipole local coefficients into local over a tree
!------------------------------------------------------------------------------
subroutine tree_m2l_bessel_rotation_adj(params, constants, node_l, node_m)
    ! Inputs
    type(ddx_params_type), intent(in) :: params
    type(ddx_constants_type), intent(in) :: constants
    real(dp), intent(in) :: node_l((params % pl+1)**2, constants % nclusters)
    ! Output
    real(dp), intent(out) :: node_m((params % pm+1)**2, constants % nclusters)
    ! Local variables
    integer :: i, j, k
    real(dp) :: c1(3), c(3), r1, r
    ! Any order of this cycle is OK
    node_m = zero
    do i = 1, constants % nclusters
        ! If no far admissible pairs just set output to zero
        if (constants % nfar(i) .eq. 0) then
            cycle
        end if
        c = constants % cnode(:, i)
        r = constants % rnode(i)
        ! Use the first far admissible pair to initialize output
        k = constants % far(constants % sfar(i))
        c1 = constants % cnode(:, k)
        r1 = constants % rnode(k)
        c1 = c - c1
        call fmm_m2l_bessel_rotation_adj(c1, r, r1, params % kappa, params % pm, &
            & constants % vscales, constants % m2l_ztranslate_adj_coef, one, &
            & node_l(:, i), one, node_m(:, k))
        do j = constants % sfar(i)+1, constants % sfar(i+1)-1
            k = constants % far(j)
            c1 = constants % cnode(:, k)
            r1 = constants % rnode(k)
            c1 = c - c1
            call fmm_m2l_bessel_rotation_adj(c1, r, r1, params % kappa, params % pm, &
                & constants % vscales, constants % m2l_ztranslate_adj_coef, one, &
                & node_l(:, i), one, node_m(:, k))
        end do
    end do
end subroutine tree_m2l_bessel_rotation_adj

!------------------------------------------------------------------------------
!> Adjoint transfer multipole local coefficients into local over a tree
!------------------------------------------------------------------------------
subroutine tree_m2l_rotation_adj(params, constants, node_l, node_m)
    ! Inputs
    type(ddx_params_type), intent(in) :: params
    type(ddx_constants_type), intent(in) :: constants
    real(dp), intent(in) :: node_l((params % pl+1)**2, constants % nclusters)
    ! Output
    real(dp), intent(out) :: node_m((params % pm+1)**2, constants % nclusters)
    ! Local variables
    integer :: i, j, k
    real(dp) :: c1(3), c(3), r1, r
    ! Any order of this cycle is OK
    node_m = zero
    do i = 1, constants % nclusters
        ! If no far admissible pairs just set output to zero
        if (constants % nfar(i) .eq. 0) then
            cycle
        end if
        c = constants % cnode(:, i)
        r = constants % rnode(i)
        ! Use the first far admissible pair to initialize output
        k = constants % far(constants % sfar(i))
        c1 = constants % cnode(:, k)
        r1 = constants % rnode(k)
        call fmm_m2l_rotation_adj(c-c1, r, r1, params % pl, params % pm, &
            & constants % vscales, constants % m2l_ztranslate_adj_coef, one, &
            & node_l(:, i), one, node_m(:, k))
        do j = constants % sfar(i)+1, constants % sfar(i+1)-1
            k = constants % far(j)
            c1 = constants % cnode(:, k)
            r1 = constants % rnode(k)
            call fmm_m2l_rotation_adj(c-c1, r, r1, params % pl, params % pm, &
                & constants % vscales, constants % m2l_ztranslate_adj_coef, one, &
                & node_l(:, i), one, node_m(:, k))
        end do
    end do
end subroutine tree_m2l_rotation_adj

!------------------------------------------------------------------------------
!> TODO
!------------------------------------------------------------------------------
subroutine tree_l2p(params, constants, alpha, node_l, beta, grid_v, sph_l)
    ! Inputs
    type(ddx_params_type), intent(in) :: params
    type(ddx_constants_type), intent(in) :: constants
    real(dp), intent(in) :: node_l((params % pl+1)**2, constants % nclusters), &
        & alpha, beta
    ! Output
    real(dp), intent(inout) :: grid_v(params % ngrid, params % nsph)
    ! Scratch
    real(dp), intent(out) :: sph_l((params % pl+1)**2, params % nsph)
    ! Local variables
    real(dp) :: c(3)
    integer :: isph
    external :: dgemm


    ! Init output
    if (beta .eq. zero) then
        grid_v = zero
    else
        grid_v = beta * grid_v
    end if
    ! Get data from all clusters to spheres
    !$omp parallel do default(none) shared(params,constants,node_l,sph_l) &
    !$omp private(isph) schedule(dynamic)
    do isph = 1, params % nsph
        sph_l(:, isph) = node_l(:, constants % snode(isph))
    end do
    ! Get values at grid points
    call dgemm('T', 'N', params % ngrid, params % nsph, &
        & (params % pl+1)**2, alpha, constants % vgrid2, &
        & constants % vgrid_nbasis, sph_l, (params % pl+1)**2, beta, grid_v, &
        & params % ngrid)

end subroutine tree_l2p

!------------------------------------------------------------------------------
!> TODO
!------------------------------------------------------------------------------
subroutine tree_l2p_bessel(params, constants, alpha, node_l, beta, grid_v)
    ! Inputs
    type(ddx_params_type), intent(in) :: params
    type(ddx_constants_type), intent(in) :: constants
    real(dp), intent(in) :: node_l((params % pl+1)**2, constants % nclusters), &
        & alpha, beta
    ! Output
    real(dp), intent(inout) :: grid_v(params % ngrid, params % nsph)
    ! Local variables
    real(dp) :: sph_l((params % pl+1)**2, params % nsph), c(3)
    integer :: isph
    external :: dgemm
    ! Init output
    if (beta .eq. zero) then
        grid_v = zero
    else
        grid_v = beta * grid_v
    end if
    ! Get data from all clusters to spheres
    do isph = 1, params % nsph
        sph_l(:, isph) = node_l(:, constants % snode(isph))
    end do
    ! Get values at grid points
    call dgemm('T', 'N', params % ngrid, params % nsph, &
        & (params % pl+1)**2, alpha, constants % vgrid, &
        & constants % vgrid_nbasis, sph_l, (params % pl+1)**2, beta, grid_v, &
        & params % ngrid)
end subroutine tree_l2p_bessel

!------------------------------------------------------------------------------
!> TODO
!------------------------------------------------------------------------------
subroutine tree_l2p_adj(params, constants, alpha, grid_v, beta, node_l, sph_l)
    ! Inputs
    type(ddx_params_type), intent(in) :: params
    type(ddx_constants_type), intent(in) :: constants
    real(dp), intent(in) :: grid_v(params % ngrid, params % nsph), alpha, &
        & beta
    ! Output
    real(dp), intent(inout) :: node_l((params % pl+1)**2, &
        & constants % nclusters)
    ! Scractch
    real(dp), intent(out) :: sph_l((params % pl+1)**2, params % nsph)
    ! Local variables
    real(dp) :: c(3)
    integer :: isph, inode
    external :: dgemm
    ! Init output
    if (beta .eq. zero) then
        node_l = zero
    else
        node_l = beta * node_l
    end if
    ! Get weights of spherical harmonics at each sphere
    call dgemm('N', 'N', (params % pl+1)**2, params % nsph, &
        & params % ngrid, one, constants % vgrid2, constants % vgrid_nbasis, &
        & grid_v, params % ngrid, zero, sph_l, &
        & (params % pl+1)**2)
    ! Get data from all clusters to spheres
    do isph = 1, params % nsph
        inode = constants % snode(isph)
        node_l(:, inode) = node_l(:, inode) + alpha*sph_l(:, isph)
    end do
end subroutine tree_l2p_adj

!------------------------------------------------------------------------------
!> TODO
!------------------------------------------------------------------------------
subroutine tree_l2p_bessel_adj(params, constants, alpha, grid_v, beta, node_l)
    ! Inputs
    type(ddx_params_type), intent(in) :: params
    type(ddx_constants_type), intent(in) :: constants
    real(dp), intent(in) :: grid_v(params % ngrid, params % nsph), alpha, &
        & beta
    ! Output
    real(dp), intent(inout) :: node_l((params % pl+1)**2, &
        & constants % nclusters)
    ! Local variables
    real(dp) :: sph_l((params % pl+1)**2, params % nsph), c(3)
    integer :: isph, inode
    external :: dgemm
    ! Init output
    if (beta .eq. zero) then
        node_l = zero
    else
        node_l = beta * node_l
    end if
    ! Get weights of spherical harmonics at each sphere
    call dgemm('N', 'N', (params % pl+1)**2, params % nsph, &
        & params % ngrid, one, constants % vgrid, constants % vgrid_nbasis, &
        & grid_v, params % ngrid, zero, sph_l, &
        & (params % pl+1)**2)
    ! Get data from all clusters to spheres
    do isph = 1, params % nsph
        inode = constants % snode(isph)
        node_l(:, inode) = node_l(:, inode) + alpha*sph_l(:, isph)
    end do
end subroutine tree_l2p_bessel_adj

!------------------------------------------------------------------------------
!> TODO
!------------------------------------------------------------------------------
subroutine tree_m2p(params, constants, p, alpha, sph_m, beta, grid_v)
    ! Inputs
    type(ddx_params_type), intent(in) :: params
    type(ddx_constants_type), intent(in) :: constants
    integer, intent(in) :: p
    real(dp), intent(in) :: sph_m((p+1)**2, params % nsph), alpha, beta
    ! Output
    real(dp), intent(inout) :: grid_v(params % ngrid, params % nsph)
    ! Local variables
    integer :: isph, inode, jnear, jnode, jsph, igrid
    real(dp) :: c(3)
    ! Temporary workspace
    real(dp) :: work(p+1)
    ! Init output
    if (beta .eq. zero) then
        grid_v = zero
    else
        grid_v = beta * grid_v
    end if
    ! Cycle over all spheres
    !$omp parallel do default(none) shared(params,constants,grid_v,p, &
    !$omp alpha,sph_m), private(isph,inode,jnear,jnode,jsph,igrid,c,work) &
    !$omp schedule(dynamic)
    do isph = 1, params % nsph
        ! Cycle over all near-field admissible pairs of spheres
        inode = constants % snode(isph)
        do jnear = constants % snear(inode), constants % snear(inode+1)-1
            ! Near-field interactions are possible only between leaf nodes,
            ! which must contain only a single input sphere
            jnode = constants % near(jnear)
            jsph = constants % order(constants % cluster(1, jnode))
            ! Ignore self-interaction
            if(isph .eq. jsph) cycle
            ! Accumulate interaction for external grid points only
            do igrid = 1, params % ngrid
                if(constants % ui(igrid, isph) .eq. zero) cycle
                c = constants % cgrid(:, igrid)*params % rsph(isph) - &
                    & params % csph(:, jsph) + params % csph(:, isph)
                call fmm_m2p_work(c, params % rsph(jsph), p, &
                    & constants % vscales_rel, alpha, sph_m(:, jsph), one, &
                    & grid_v(igrid, isph), work)
            end do
        end do
    end do
end subroutine tree_m2p

!------------------------------------------------------------------------------
!> TODO
!------------------------------------------------------------------------------
subroutine tree_m2p_bessel(params, constants, p, alpha, sph_p, sph_m, beta, grid_v)
    ! Inputs
    type(ddx_params_type), intent(in) :: params
    type(ddx_constants_type), intent(in) :: constants
    integer, intent(in) :: p, sph_p
    real(dp), intent(in) :: sph_m((sph_p+1)**2, params % nsph), alpha, beta
    ! Output
    real(dp), intent(inout) :: grid_v(params % ngrid, params % nsph)
    ! Local variables
    integer :: isph, inode, jnear, jnode, jsph, igrid
    real(dp) :: c(3)
    ! Temporary workspace
    real(dp) :: work(p+1)
    complex(dp) :: work_complex(p+1)
    ! Init output
    if (beta .eq. zero) then
        grid_v = zero
    else
        grid_v = beta * grid_v
    end if
    ! Cycle over all spheres
    do isph = 1, params % nsph
        ! Cycle over all near-field admissible pairs of spheres
        inode = constants % snode(isph)
        do jnear = constants % snear(inode), constants % snear(inode+1)-1
            ! Near-field interactions are possible only between leaf nodes,
            ! which must contain only a single input sphere
            jnode = constants % near(jnear)
            jsph = constants % order(constants % cluster(1, jnode))
            ! Ignore self-interaction
            !if(isph .eq. jsph) cycle
            ! Accumulate interaction for external grid points only
            do igrid = 1, params % ngrid
                if(constants % ui(igrid, isph) .eq. zero) cycle
                c = constants % cgrid(:, igrid)*params % rsph(isph) - &
                    & params % csph(:, jsph) + params % csph(:, isph)
                c = c * params % kappa
                call fmm_m2p_bessel_work(c, p, constants % vscales, &
                    & constants % SK_ri(:, jsph), alpha, sph_m(:, jsph), one, &
                    & grid_v(igrid, isph), work_complex, work)
            end do
        end do
    end do
end subroutine tree_m2p_bessel

!------------------------------------------------------------------------------
!> TODO
!------------------------------------------------------------------------------
subroutine tree_m2p_adj(params, constants, p, alpha, grid_v, beta, sph_m)
    ! Inputs
    type(ddx_params_type), intent(in) :: params
    type(ddx_constants_type), intent(in) :: constants
    integer, intent(in) :: p
    real(dp), intent(in) :: grid_v(params % ngrid, params % nsph), alpha, &
        & beta
    ! Output
    real(dp), intent(inout) :: sph_m((p+1)**2, params % nsph)
    ! Temporary workspace
    real(dp) :: work(p+1)
    ! Local variables
    integer :: isph, inode, jnear, jnode, jsph, igrid
    real(dp) :: c(3)
    ! Init output
    if (beta .eq. zero) then
        sph_m = zero
    else
        sph_m = beta * sph_m
    end if
    ! Cycle over all spheres
    do isph = 1, params % nsph
        ! Cycle over all near-field admissible pairs of spheres
        inode = constants % snode(isph)
        do jnear = constants % snear(inode), constants % snear(inode+1)-1
            ! Near-field interactions are possible only between leaf nodes,
            ! which must contain only a single input sphere
            jnode = constants % near(jnear)
            jsph = constants % order(constants % cluster(1, jnode))
            ! Ignore self-interaction
            if(isph .eq. jsph) cycle
            ! Accumulate interaction for external grid points only
            do igrid = 1, params % ngrid
                if(constants % ui(igrid, isph) .eq. zero) cycle
                c = constants % cgrid(:, igrid)*params % rsph(isph) - &
                    & params % csph(:, jsph) + params % csph(:, isph)
                call fmm_m2p_adj_work(c, alpha*grid_v(igrid, isph), &
                    & params % rsph(jsph), p, constants % vscales_rel, one, &
                    & sph_m(:, jsph), work)
            end do
        end do
    end do
end subroutine tree_m2p_adj

!------------------------------------------------------------------------------
!> TODO
!------------------------------------------------------------------------------
subroutine tree_m2p_bessel_adj(params, constants, p, alpha, grid_v, beta, sph_p, &
        & sph_m)
    ! Inputs
    type(ddx_params_type), intent(in) :: params
    type(ddx_constants_type), intent(in) :: constants
    integer, intent(in) :: p, sph_p
    real(dp), intent(in) :: grid_v(params % ngrid, params % nsph), alpha, &
        & beta
    ! Output
    real(dp), intent(inout) :: sph_m((sph_p+1)**2, params % nsph)
    ! Temporary workspace
    real(dp) :: work(p+1)
    ! Local variables
    integer :: isph, inode, jnear, jnode, jsph, igrid
    real(dp) :: c(3)
    ! Init output
    if (beta .eq. zero) then
        sph_m = zero
    else
        sph_m = beta * sph_m
    end if
    ! Cycle over all spheres
    do isph = 1, params % nsph
        ! Cycle over all near-field admissible pairs of spheres
        inode = constants % snode(isph)
        do jnear = constants % snear(inode), constants % snear(inode+1)-1
            ! Near-field interactions are possible only between leaf nodes,
            ! which must contain only a single input sphere
            jnode = constants % near(jnear)
            jsph = constants % order(constants % cluster(1, jnode))
            ! Ignore self-interaction
            !if(isph .eq. jsph) cycle
            ! Accumulate interaction for external grid points only
            do igrid = 1, params % ngrid
                if(constants % ui(igrid, isph) .eq. zero) cycle
                c = constants % cgrid(:, igrid)*params % rsph(isph) - &
                    & params % csph(:, jsph) + params % csph(:, isph)
                call fmm_m2p_bessel_adj(c, alpha*grid_v(igrid, isph), &
                    & params % rsph(jsph), params % kappa, p, constants % vscales, one, &
                    & sph_m(:, jsph))
            end do
        end do
    end do
end subroutine tree_m2p_bessel_adj

!------------------------------------------------------------------------------
!> TODO
!------------------------------------------------------------------------------
subroutine tree_m2p_bessel_nodiag_adj(params, constants, p, alpha, grid_v, beta, sph_p, &
        & sph_m)
    ! Inputs
    type(ddx_params_type), intent(in) :: params
    type(ddx_constants_type), intent(in) :: constants
    integer, intent(in) :: p, sph_p
    real(dp), intent(in) :: grid_v(params % ngrid, params % nsph), alpha, &
        & beta
    ! Output
    real(dp), intent(inout) :: sph_m((sph_p+1)**2, params % nsph)
    ! Temporary workspace
    real(dp) :: work(p+1)
    ! Local variables
    integer :: isph, inode, jnear, jnode, jsph, igrid
    real(dp) :: c(3)
    ! Init output
    if (beta .eq. zero) then
        sph_m = zero
    else
        sph_m = beta * sph_m
    end if
    ! Cycle over all spheres
    do isph = 1, params % nsph
        ! Cycle over all near-field admissible pairs of spheres
        inode = constants % snode(isph)
        do jnear = constants % snear(inode), constants % snear(inode+1)-1
            ! Near-field interactions are possible only between leaf nodes,
            ! which must contain only a single input sphere
            jnode = constants % near(jnear)
            jsph = constants % order(constants % cluster(1, jnode))
            ! Ignore self-interaction
            if(isph .eq. jsph) cycle
            ! Accumulate interaction for external grid points only
            do igrid = 1, params % ngrid
                if(constants % ui(igrid, isph) .eq. zero) cycle
                c = constants % cgrid(:, igrid)*params % rsph(isph) - &
                    & params % csph(:, jsph) + params % csph(:, isph)
                call fmm_m2p_bessel_adj(c, alpha*grid_v(igrid, isph), &
                    & params % rsph(jsph), params % kappa, p, constants % vscales, one, &
                    & sph_m(:, jsph))
            end do
        end do
    end do
end subroutine tree_m2p_bessel_nodiag_adj

!------------------------------------------------------------------------------
!> TODO
!------------------------------------------------------------------------------
subroutine fdoka(params, constants, isph, sigma, xi, basloc, dbsloc, vplm, vcos, vsin, fx )
    type(ddx_params_type), intent(in) :: params
    type(ddx_constants_type), intent(in) :: constants
      integer,                         intent(in)    :: isph
      real(dp),  dimension(constants % nbasis, params % nsph), intent(in)    :: sigma
      real(dp),  dimension(params % ngrid),       intent(in)    :: xi
      real(dp),  dimension(constants % nbasis),      intent(inout) :: basloc, vplm
      real(dp),  dimension(3, constants % nbasis),    intent(inout) :: dbsloc
      real(dp),  dimension(params % lmax+1),      intent(inout) :: vcos, vsin
      real(dp),  dimension(3),           intent(inout) :: fx
!
      integer :: ig, ij, jsph, l, ind, m
      real(dp)  :: vvij, tij, xij, oij, t, fac, fl, f1, f2, f3, beta, tlow, thigh
      real(dp)  :: vij(3), sij(3), alp(3), va(3)
      real(dp), external :: dnrm2
!      
!-----------------------------------------------------------------------------------
!    
      tlow  = one - pt5*(one - params % se)*params % eta
      thigh = one + pt5*(one + params % se)*params % eta
!    
      do ig = 1, params % ngrid
        va = zero
        do ij = constants % inl(isph), constants % inl(isph+1) - 1
          jsph = constants % nl(ij)
          vij  = params % csph(:,isph) + &
              & params % rsph(isph)*constants % cgrid(:,ig) - &
              & params % csph(:,jsph)
          !vvij = sqrt(dot_product(vij,vij))
          vvij = dnrm2(3, vij, 1)
          tij  = vvij/params % rsph(jsph)
!    
          if (tij.ge.thigh) cycle
!    
          sij  = vij/vvij
          !call dbasis(sij,basloc,dbsloc,vplm,vcos,vsin)
          call dbasis(params, constants, sij, basloc, dbsloc, vplm, vcos, vsin)
          alp  = zero
          t    = one
          do l = 1, params % lmax
            ind = l*l + l + 1
            fl  = dble(l)
            fac = t/(constants % vscales(ind)**2)
            do m = -l, l
              f2 = fac*sigma(ind+m,jsph)
              f1 = f2*fl*basloc(ind+m)
              alp(:) = alp(:) + f1*sij(:) + f2*dbsloc(:,ind+m)
            end do
            t = t*tij
          end do
          beta = intmlp(params, constants, tij,sigma(:,jsph),basloc)
          xij = fsw(tij, params % se, params % eta)
          if (constants % fi(ig,isph).gt.one) then
            oij = xij/constants % fi(ig,isph)
            f2  = -oij/constants % fi(ig,isph)
          else
            oij = xij
            f2  = zero
          end if
          f1 = oij/params % rsph(jsph)
          va(:) = va(:) + f1*alp(:) + beta*f2*constants % zi(:,ig,isph)
          if (tij .gt. tlow) then
            f3 = beta*dfsw(tij,params % se,params % eta)/params % rsph(jsph)
            if (constants % fi(ig,isph).gt.one) f3 = f3/constants % fi(ig,isph)
            va(:) = va(:) + f3*sij(:)
          end if
        end do
        fx = fx - constants % wgrid(ig)*xi(ig)*va(:)
      end do
!      
      return
!      
!      
end subroutine fdoka
!-----------------------------------------------------------------------------------
!
!      
!      
!      
!------------------------------------------------------------------------------
!> TODO
!------------------------------------------------------------------------------
subroutine fdokb(params, constants, isph, sigma, xi, basloc, dbsloc, vplm, vcos, vsin, fx )
    type(ddx_params_type), intent(in) :: params
    type(ddx_constants_type), intent(in) :: constants
      integer,                         intent(in)    :: isph
      real(dp),  dimension(constants % nbasis, params % nsph), intent(in)    :: sigma
      real(dp),  dimension(params % ngrid, params % nsph),  intent(in)    :: xi
      real(dp),  dimension(constants % nbasis),      intent(inout) :: basloc, vplm
      real(dp),  dimension(3, constants % nbasis),    intent(inout) :: dbsloc
      real(dp),  dimension(params % lmax+1),      intent(inout) :: vcos, vsin
      real(dp),  dimension(3),           intent(inout) :: fx
!
      integer :: ig, ji, jsph, l, ind, m, jk, ksph
      logical :: proc
      real(dp)  :: vvji, tji, xji, oji, t, fac, fl, f1, f2, beta, di, tlow, thigh
      real(dp)  :: b, g1, g2, vvjk, tjk, f, xjk
      real(dp)  :: vji(3), sji(3), alp(3), vb(3), vjk(3), sjk(3), vc(3)
      real(dp) :: rho, ctheta, stheta, cphi, sphi
      real(dp), external :: dnrm2
!
!-----------------------------------------------------------------------------------
!
      tlow  = one - pt5*(one - params % se)*params % eta
      thigh = one + pt5*(one + params % se)*params % eta
!
      do ig = 1, params % ngrid
        vb = zero
        vc = zero
        do ji = constants % inl(isph), constants % inl(isph+1) - 1
          jsph = constants % nl(ji)
          vji  = params % csph(:,jsph) + &
              & params % rsph(jsph)*constants % cgrid(:,ig) - &
              & params % csph(:,isph)
          !vvji = sqrt(dot_product(vji,vji))
          vvji = dnrm2(3, vji, 1)
          tji  = vvji/params % rsph(isph)
!
          if (tji.gt.thigh) cycle
!
          sji  = vji/vvji
          !call dbasis(sji,basloc,dbsloc,vplm,vcos,vsin)
          call dbasis(params, constants, sji, basloc, dbsloc, vplm, vcos, vsin)
!
          alp = zero
          t   = one
          do l = 1, params % lmax
            ind = l*l + l + 1
            fl  = dble(l)
            fac = t/(constants % vscales(ind)**2)
            do m = -l, l
              f2 = fac*sigma(ind+m,isph)
              f1 = f2*fl*basloc(ind+m)
              alp = alp + f1*sji + f2*dbsloc(:,ind+m)
            end do
            t = t*tji
          end do
          xji = fsw(tji, params % se, params % eta)
          if (constants % fi(ig,jsph).gt.one) then
            oji = xji/constants % fi(ig,jsph)
          else
            oji = xji
          end if
          f1 = oji/params % rsph(isph)
          vb = vb + f1*alp*xi(ig,jsph)
          if (tji .gt. tlow) then
            beta = intmlp(params, constants, tji, sigma(:,isph), basloc)
            if (constants % fi(ig,jsph) .gt. one) then
              di  = one/constants % fi(ig,jsph)
              fac = di*xji
              proc = .false.
              b    = zero
              do jk = constants % inl(jsph), constants % inl(jsph+1) - 1
                ksph = constants % nl(jk)
                vjk  = params % csph(:,jsph) + &
                    & params % rsph(jsph)*constants % cgrid(:,ig) - &
                    & params % csph(:,ksph)
                !vvjk = sqrt(dot_product(vjk,vjk))
                vvjk = dnrm2(3, vjk, 1)
                tjk  = vvjk/params % rsph(ksph)
                if (ksph.ne.isph) then
                  if (tjk .le. thigh) then
                    proc = .true.
                    sjk  = vjk/vvjk
                    !call ylmbas(sjk,basloc,vplm,vcos,vsin)
                    call ylmbas(sjk, rho, ctheta, stheta, cphi, sphi, &
                        & params % lmax, constants % vscales, basloc, vplm, &
                        & vcos, vsin)
                    g1  = intmlp(params, constants, tjk, sigma(:,ksph), basloc)
                    xjk = fsw(tjk, params % se, params % eta)
                    b   = b + g1*xjk
                  end if
                end if
              end do
              if (proc) then
                g1 = di*di*dfsw(tji, params % se, params % eta)/params % rsph(isph)
                g2 = g1*xi(ig,jsph)*b
                vc = vc + g2*sji
              end if
            else
              di  = one
              fac = zero
            end if
            f2 = (one-fac)*di*dfsw(tji, params % se, params % eta)/params % rsph(isph)
            vb = vb + f2*xi(ig,jsph)*beta*sji
          end if 
        end do
        fx = fx + constants % wgrid(ig)*(vb - vc)
      end do
      return
  end subroutine fdokb
!-----------------------------------------------------------------------------------
!
!
!
!
!------------------------------------------------------------------------------
!> TODO
!------------------------------------------------------------------------------
subroutine fdoga(params, constants, isph, xi, phi, fx )
    type(ddx_params_type), intent(in) :: params
    type(ddx_constants_type), intent(in) :: constants
      integer,                        intent(in)    :: isph
      real(dp),  dimension(params % ngrid, params % nsph), intent(in)    :: xi, phi
      real(dp),  dimension(3),          intent(inout) :: fx
!
      integer :: ig, ji, jsph
      real(dp)  :: vvji, tji, fac, swthr
      real(dp)  :: alp(3), vji(3), sji(3)
      real(dp), external :: dnrm2
!
!-----------------------------------------------------------------------------------
!
      do ig = 1, params % ngrid
        alp = zero
        if (constants % ui(ig,isph) .gt. zero .and. constants % ui(ig,isph).lt.one) then
          alp = alp + phi(ig,isph)*xi(ig,isph)*constants % zi(:,ig,isph)
        end if
        do ji = constants % inl(isph), constants % inl(isph+1) - 1
          jsph  = constants % nl(ji)
          vji   = params % csph(:,jsph) + &
              & params % rsph(jsph)*constants % cgrid(:,ig) - &
              & params % csph(:,isph)
          !vvji  = sqrt(dot_product(vji,vji))
          vvji = dnrm2(3, vji, 1)
          tji   = vvji/params % rsph(isph)
          swthr = one + (params % se + 1.d0)*params % eta / 2.d0
          if (tji.lt.swthr .and. tji.gt.swthr-params % eta .and. constants % ui(ig,jsph).gt.zero) then
            sji = vji/vvji
            fac = - dfsw(tji, params % se, params % eta)/params % rsph(isph)
            alp = alp + fac*phi(ig,jsph)*xi(ig,jsph)*sji
          end if
        end do
        fx = fx - constants % wgrid(ig)*alp
      end do
!
      return 
!
!
end subroutine fdoga

!------------------------------------------------------------------------------
!> TODO
!------------------------------------------------------------------------------
subroutine efld(ncav,zeta,ccav,nsph,csph,force)
integer,                    intent(in)    :: ncav, nsph
real*8,  dimension(ncav),   intent(in)    :: zeta
real*8,  dimension(3,ncav), intent(in)    :: ccav
real*8,  dimension(3,nsph), intent(in)    :: csph
real*8,  dimension(3,nsph), intent(inout) :: force
!
integer :: icav, isph
real*8  :: dx, dy, dz, rijn2, rijn, rijn3, f, sum_int(3)
real*8, parameter :: zero=0.0d0
!
force = zero
do isph = 1, nsph
  sum_int = zero
  do icav = 1, ncav
    dx   = csph(1,isph) - ccav(1,icav)
    dy   = csph(2,isph) - ccav(2,icav)
    dz   = csph(3,isph) - ccav(3,icav)
    rijn2   = dx*dx + dy*dy + dz*dz
    rijn   = sqrt(rijn2)
    rijn3   = rijn2*rijn
    f    = zeta(icav)/rijn3
    sum_int(1) = sum_int(1) + f*dx
    sum_int(2) = sum_int(2) + f*dy
    sum_int(3) = sum_int(3) + f*dz
  end do
  force(:,isph) = sum_int
end do
end subroutine efld

!------------------------------------------------------------------------------
!> TODO
!------------------------------------------------------------------------------
subroutine tree_grad_m2m(params, constants, sph_m, sph_m_grad, work)
    ! Inputs
    type(ddx_params_type), intent(in) :: params
    type(ddx_constants_type), intent(in) :: constants
    real(dp), intent(in) :: sph_m(constants % nbasis, params % nsph)
    ! Output
    real(dp), intent(inout) :: sph_m_grad((params % lmax+2)**2, 3, &
        & params % nsph)
    ! Temporary workspace
    real(dp), intent(inout) :: work((params % lmax+2)**2, params % nsph)
    ! Local variables
    integer :: isph, l, indi, indj, m
    real(dp) :: tmp1, tmp2
    real(dp), dimension(3, 3) :: zx_coord_transform, zy_coord_transform
    ! Set coordinate transformations
    zx_coord_transform = zero
    zx_coord_transform(3, 2) = one
    zx_coord_transform(2, 3) = one
    zx_coord_transform(1, 1) = one
    zy_coord_transform = zero
    zy_coord_transform(1, 2) = one
    zy_coord_transform(2, 1) = one
    zy_coord_transform(3, 3) = one
    ! At first reflect harmonics of a degree up to lmax
    sph_m_grad(1:constants % nbasis, 3, :) = sph_m
    do isph = 1, params % nsph
        call fmm_sph_transform(params % lmax, zx_coord_transform, one, &
            & sph_m(:, isph), zero, sph_m_grad(1:constants % nbasis, 1, isph))
        call fmm_sph_transform(params % lmax, zy_coord_transform, one, &
            & sph_m(:, isph), zero, sph_m_grad(1:constants % nbasis, 2, isph))
    end do
    ! Derivative of M2M translation over OZ axis at the origin consists of 2
    ! steps:
    !   1) increase degree l and scale by sqrt((2*l+1)*(l*l-m*m)) / sqrt(2*l-1)
    !   2) scale by 1/rsph(isph)
    do l = params % lmax+1, 1, -1
        indi = l*l + l + 1
        indj = indi - 2*l
        tmp1 = sqrt(dble(2*l+1)) / sqrt(dble(2*l-1))
        do m = 1-l, l-1
            tmp2 = sqrt(dble(l*l-m*m)) * tmp1
            sph_m_grad(indi+m, :, :) = tmp2 * sph_m_grad(indj+m, :, :)
        end do
        sph_m_grad(indi+l, :, :) = zero
        sph_m_grad(indi-l, :, :) = zero
    end do
    sph_m_grad(1, :, :) = zero
    ! Scale by 1/rsph(isph) and rotate harmonics of degree up to lmax+1 back to
    ! the initial axis. Coefficient of 0-th degree is zero so we ignore it.
    do isph = 1, params % nsph
        sph_m_grad(:, 3, isph) = sph_m_grad(:, 3, isph) / params % rsph(isph)
        work(:, isph) = sph_m_grad(:, 1, isph) / params % rsph(isph)
        call fmm_sph_transform(params % lmax+1, zx_coord_transform, one, &
            & work(:, isph), zero, sph_m_grad(:, 1, isph))
        work(:, isph) = sph_m_grad(:, 2, isph) / params % rsph(isph)
        call fmm_sph_transform(params % lmax+1, zy_coord_transform, one, &
            & work(:, isph), zero, sph_m_grad(:, 2, isph))
    end do
end subroutine tree_grad_m2m

!------------------------------------------------------------------------------
!> TODO
!------------------------------------------------------------------------------
subroutine tree_grad_l2l(params, constants, node_l, sph_l_grad, work)
    ! Inputs
    type(ddx_params_type), intent(in) :: params
    type(ddx_constants_type), intent(in) :: constants
    real(dp), intent(in) :: node_l((params % pl+1)**2, constants % nclusters)
    ! Output
    real(dp), intent(out) :: sph_l_grad((params % pl+1)**2, 3, params % nsph)
    ! Temporary workspace
    real(dp), intent(out) :: work((params % pl+1)**2, params % nsph)
    ! Local variables
    integer :: isph, inode, l, indi, indj, m
    real(dp) :: tmp1, tmp2
    real(dp), dimension(3, 3) :: zx_coord_transform, zy_coord_transform
    ! Gradient of L2L reduces degree by 1, so exit if degree of harmonics is 0
    ! or -1 (which means no FMM at all)
    if (params % pl .le. 0) return
    ! Set coordinate transformations
    zx_coord_transform = zero
    zx_coord_transform(3, 2) = one
    zx_coord_transform(2, 3) = one
    zx_coord_transform(1, 1) = one
    zy_coord_transform = zero
    zy_coord_transform(1, 2) = one
    zy_coord_transform(2, 1) = one
    zy_coord_transform(3, 3) = one
    ! At first reflect harmonics of a degree up to pl
    do isph = 1, params % nsph
        inode = constants % snode(isph)
        sph_l_grad(:, 3, isph) = node_l(:, inode)
        call fmm_sph_transform(params % pl, zx_coord_transform, one, &
            & node_l(:, inode), zero, sph_l_grad(:, 1, isph))
        call fmm_sph_transform(params % pl, zy_coord_transform, one, &
            & node_l(:, inode), zero, sph_l_grad(:, 2, isph))
    end do
    ! Derivative of L2L translation over OZ axis at the origin consists of 2
    ! steps:
    !   1) decrease degree l and scale by sqrt((2*l-1)*(l*l-m*m)) / sqrt(2*l+1)
    !   2) scale by 1/rsph(isph)
    do l = 1, params % pl
        indi = l*l + l + 1
        indj = indi - 2*l
        tmp1 = -sqrt(dble(2*l-1)) / sqrt(dble(2*l+1))
        do m = 1-l, l-1
            tmp2 = sqrt(dble(l*l-m*m)) * tmp1
            sph_l_grad(indj+m, :, :) = tmp2 * sph_l_grad(indi+m, :, :)
        end do
    end do
    ! Scale by 1/rsph(isph) and rotate harmonics of degree up to pl-1 back to
    ! the initial axis. Coefficient of pl-th degree is zero so we ignore it.
    do isph = 1, params % nsph
        sph_l_grad(1:params % pl**2, 3, isph) = &
            & sph_l_grad(1:params % pl**2, 3, isph) / params % rsph(isph)
        work(1:params % pl**2, isph) = &
            & sph_l_grad(1:params % pl**2, 1, isph) / params % rsph(isph)
        call fmm_sph_transform(params % pl-1, zx_coord_transform, one, &
            & work(1:params % pl**2, isph), zero, &
            & sph_l_grad(1:params % pl**2, 1, isph))
        work(1:params % pl**2, isph) = &
            & sph_l_grad(1:params % pl**2, 2, isph) / params % rsph(isph)
        call fmm_sph_transform(params % pl-1, zy_coord_transform, one, &
            & work(1:params % pl**2, isph), zero, &
            & sph_l_grad(1:params % pl**2, 2, isph))
    end do
    ! Set degree pl to zero to avoid problems if user actually uses it
    l = params % pl
    indi = l*l + l + 1
    sph_l_grad(indi-l:indi+l, :, :) = zero
end subroutine tree_grad_l2l
!
!------------------------------------------------------------------------------
!> small routine to print a tidy header with various info on the calculation.
!------------------------------------------------------------------------------
subroutine print_header(iprint,params)
    implicit none
    integer,               intent(in) :: iprint
    type(ddx_params_type), intent(in) :: params
!
    character (len=255) :: string
!
    1010 format (t5,a,3x,i20)
    1020 format (t5,a,3x,f20.10)
    string = " "
    call params % print_func(string)
    string = "!!!!!!!!!!!!!!!!!!!!!!!!!!!!!!!!!!!!!!!!!!!!!!!!!!!!!!!!!!!!!!!!!!!!!!!!!!!!!!!"
    call params % print_func(string)
    string = "!                                                                             !"
    call params % print_func(string)
    string = "!                                                                             !"
    call params % print_func(string)
    string = "!                              888      888 Y8b    d8Y                        !"
    call params % print_func(string)
    string = "!                              888      888  Y8b  d8Y                         !"
    call params % print_func(string)
    string = "!                              888      888   Y8888Y                          !"
    call params % print_func(string)
    string = "!                          .d88888  .d88888    Y88Y                           !"
    call params % print_func(string)
    string = "!                         d88  888 d88  888    d88b                           !"
    call params % print_func(string)
    string = "!                         888  888 888  888   d8888b                          !"
    call params % print_func(string)
    string = "!                         Y88b 888 Y88b 888  d8Y  Y8b                         !"
    call params % print_func(string)
    string = "!                           Y88888   Y88888 d8Y    Y8b                        !"
    call params % print_func(string)
    string = "!                                                                             !"
    call params % print_func(string)
    string = "!                                                                             !"
    call params % print_func(string)
    string = "!!!!!!!!!!!!!!!!!!!!!!!!!!!!!!!!!!!!!!!!!!!!!!!!!!!!!!!!!!!!!!!!!!!!!!!!!!!!!!!"
    call params % print_func(string)
    string = " "
    call params % print_func(string)
    if (params % model .eq. 1) then
        if (params % force .eq. 0) then 
            string = " performing a ddCOSMO solvation energy calculation"
        else if (params % force .eq. 1) then
            string = " performing a ddCOSMO solvation energy and forces calculation"
        end if
    else if (params % model .eq. 2) then
        if (params % force .eq. 0) then 
            string = " performing a ddPCM solvation energy calculation"
        else if (params % force .eq. 1) then
            string = " performing a ddPCM solvation energy and forces calculation"
        end if
    else if (params % model .eq. 3) then
        if (params % force .eq. 0) then 
            string = " performing a ddLPB solvation energy calculation"
        else if (params % force .eq. 1) then
            string = " performing a ddLPB solvation energy and forces calculation"
        end if
    end if
    call params % print_func(string)
!
    if (params % model .eq. 3) then 
        write (string,'(t3,A,F10.4,A,F10.4)') 'dielectric constant: ', params % eps, &
                                           ' Debye-Hueckel constant: ', params % kappa
    else
        write (string,'(t3,A,F10.4)') 'dielectric constant: ', params % eps
    end if
!
    if (params % fmm .eq. 1) then
        string = " using the fast multipole method to accelerate the calculation"
        call params % print_func(string)
    end if
!
    if (iprint.gt.0) then 
        string = " using the following numerical parameters for the calculation:"
        call params % print_func(string)
        write(string,1010) 'maximal degree of spherical harmonics for the model:',params % lmax
        call params % print_func(string)
        write(string,1010) 'number of lebedev points:                           ',params % ngrid
        call params % print_func(string)
        if (params % fmm .eq. 1) then 
            write(string,1010) 'maximal degree of FMM multipolar expansions:         ',params % pm
            call params % print_func(string)
            write(string,1010) 'maximal degree of FMM local expansions:              ',params % pl
            call params % print_func(string)
        end if
    end if
!
    if (params % itersolver .eq. 1) then
        string = " using the Jacobi-DIIS iterative solver"
    else
        string = " using the GMRES iterative solver"
    end if
    call params % print_func(string)
    string = " "
    call params % print_func(string)
end subroutine print_header
end module ddx_core
<|MERGE_RESOLUTION|>--- conflicted
+++ resolved
@@ -900,12 +900,7 @@
 !! @param[in] ncol: Number of columns to print
 !! @param[in] icol: This number is only for printing purposes
 !! @param[in] x: Actual data to print
-<<<<<<< HEAD
 subroutine print_spherical(label, nbasis, lmax, ncol, icol, x)
-=======
-!------------------------------------------------------------------------------
-subroutine prtsph(label, nbasis, lmax, ncol, icol, x)
->>>>>>> 157f895d
     ! Inputs
     character (len=*), intent(in) :: label
     integer, intent(in) :: nbasis, lmax, ncol, icol
@@ -961,12 +956,7 @@
 !! @param[in] ncol: Number of columns to print
 !! @param[in] icol: This number is only for printing purposes
 !! @param[in] x: Actual data to print
-<<<<<<< HEAD
 subroutine print_nodes(label, ngrid, ncol, icol, x)
-=======
-!------------------------------------------------------------------------------
-subroutine ptcart(label, ngrid, ncol, icol, x)
->>>>>>> 157f895d
     ! Inputs
     character (len=*), intent(in) :: label
     integer, intent(in) :: ngrid, ncol, icol
@@ -1003,10 +993,7 @@
     1010 format(6x,5i14)
     1020 format(1x,i5,5f14.8)
     !
-<<<<<<< HEAD
 end subroutine print_nodes
-=======
-end subroutine ptcart
 
 !------------------------------------------------------------------------------
 !> Print dd Solution vector
@@ -1030,144 +1017,6 @@
     return
 end subroutine print_ddvector
 
-!------------------------------------------------------------------------------
-!> Compute all spherical harmonics up to a given degree at a given point
-!!
-!! Attempt to improve previous version.
-!! Spherical harmonics are computed for a point \f$ x / \|x\| \f$. Cartesian
-!! coordinate of input `x` is translated into a spherical coordinate \f$ (\rho,
-!! \theta, \phi) \f$ that is represented by \f$ \rho, \cos \theta, \sin \theta,
-!! \cos \phi \f$ and \f$ \sin \phi \f$. If \f$ \rho=0 \f$ nothing is computed,
-!! only zero \f$ \rho \f$ is returned without doing anything else. If \f$
-!! \rho>0 \f$ values \f$ \cos \theta \f$ and \f$ \sin \theta \f$ are computed.
-!! If \f$ \sin \theta \ne 0 \f$ then \f$ \cos \phi \f$ and \f$ \sin \phi \f$
-!! are computed.
-!! Auxiliary values of associated Legendre polynomials \f$ P_\ell^m(\theta) \f$
-!! are computed along with \f$ \cos (m \phi) \f$ and \f$ \sin(m \phi) \f$.
-!!
-!! @param[in] x: Target point
-!! @param[out] rho: Euclidian length of `x`
-!! @param[out] ctheta: \f$ -1 \leq \cos \theta \leq 1\f$
-!! @param[out] stheta: \f$ 0 \leq \sin \theta \leq 1\f$
-!! @param[out] cphi: \f$ -1 \leq \cos \phi \leq 1\f$
-!! @param[out] sphi: \f$ -1 \leq \sin \phi \leq 1\f$
-!! @param[in] p: Maximal degree of spherical harmonics. `p` >= 0
-!! @param[in] vscales: Scaling factors of real normalized spherical harmonics.
-!!      Dimension is `(p+1)**2`
-!! @param[out] vylm: Values of spherical harmonics \f$ Y_\ell^m(x) \f$.
-!!      Dimension is `(p+1)**2`
-!! @param[out] vplm: Values of associated Legendre polynomials \f$ P_\ell^m(
-!!      \theta) \f$. Dimension is `(p+1)**2`
-!! @param[out] vcos: Array of alues of \f$ \cos(m\phi) \f$ of a dimension
-!!      `(p+1)`
-!! @param[out] vsin: array of values of \f$ \sin(m\phi) \f$ of a dimension
-!!      `(p+1)`
-!------------------------------------------------------------------------------
-subroutine ylmbas2(x, sphcoo, p, vscales, vylm, vplm, vcos, vsin)
-    ! Inputs
-    integer, intent(in) :: p
-    real(dp), intent(in) :: x(3)
-    real(dp), intent(in) :: vscales((p+1)**2)
-    ! Outputs
-    real(dp), intent(out) :: sphcoo(5)
-    real(dp), intent(out) :: vylm((p+1)**2), vplm((p+1)**2)
-    real(dp), intent(out) :: vcos(p+1), vsin(p+1)
-    ! Local variables
-    integer :: l, m, ind
-    real(dp) :: max12, ssq12, tmp, rho, ctheta, stheta, cphi, sphi
-    ! Get rho cos(theta), sin(theta), cos(phi) and sin(phi) from the cartesian
-    ! coordinates of x. To support full range of inputs we do it via a scale
-    ! and a sum of squares technique.
-    ! At first we compute x(1)**2 + x(2)**2
-    if (x(1) .eq. zero) then
-        max12 = abs(x(2))
-        ssq12 = one
-    else if (abs(x(2)) .gt. abs(x(1))) then
-        max12 = abs(x(2))
-        ssq12 = one + (x(1)/x(2))**2
-    else
-        max12 = abs(x(1))
-        ssq12 = one + (x(2)/x(1))**2
-    end if
-    ! Then we compute rho
-    if (x(3) .eq. zero) then
-        rho = max12 * sqrt(ssq12)
-    else if (abs(x(3)) .gt. max12) then
-        rho = one + ssq12*(max12/x(3))**2
-        rho = abs(x(3)) * sqrt(rho)
-    else
-        rho = ssq12 + (x(3)/max12)**2
-        rho = max12 * sqrt(rho)
-    end if
-    ! In case x=0 just exit without setting any other variable
-    if (rho .eq. zero) then
-        sphcoo = zero
-        return
-    end if
-    ! Length of a vector x(1:2)
-    stheta = max12 * sqrt(ssq12)
-    ! Case x(1:2) != 0
-    if (stheta .ne. zero) then
-        ! Evaluate cos(m*phi) and sin(m*phi) arrays
-        cphi = x(1) / stheta
-        sphi = x(2) / stheta
-        call trgev(cphi, sphi, p, vcos, vsin)
-        ! Normalize ctheta and stheta
-        ctheta = x(3) / rho
-        stheta = stheta / rho
-        ! Evaluate associated Legendre polynomials
-        call polleg(ctheta, stheta, p, vplm)
-        ! Construct spherical harmonics
-        do l = 0, p
-            ! Offset of a Y_l^0 harmonic in vplm and vylm arrays
-            ind = l**2 + l + 1
-            ! m = 0 implicitly uses `vcos(1) = 1`
-            vylm(ind) = vscales(ind) * vplm(ind)
-            do m = 1, l
-                ! only P_l^m for non-negative m is used/defined
-                tmp = vplm(ind+m) * vscales(ind+m)
-                ! m > 0
-                vylm(ind+m) = tmp * vcos(m+1)
-                ! m < 0
-                vylm(ind-m) = tmp * vsin(m+1)
-            end do
-        end do
-    ! Case of x(1:2) = 0 and x(3) != 0
-    else
-        ! Set spherical coordinates
-        cphi = one
-        sphi = zero
-        ctheta = sign(one, x(3))
-        stheta = zero
-        ! Set output arrays vcos and vsin
-        vcos = one
-        vsin = zero
-        ! Evaluate spherical harmonics. P_l^m = 0 for m > 0. In the case m = 0
-        ! it depends if l is odd or even. Additionally, vcos = one and vsin =
-        ! zero for all elements
-        vylm = zero
-        vplm = zero
-        do l = 0, p, 2
-            ind = l**2 + l + 1
-            ! only case m = 0
-            vplm(ind) = one
-            vylm(ind) = vscales(ind)
-        end do
-        do l = 1, p, 2
-            ind = l**2 + l + 1
-            ! only case m = 0
-            vplm(ind) = ctheta
-            vylm(ind) = ctheta * vscales(ind)
-        end do
-    end if
-    ! Set output spherical coordinates
-    sphcoo(1) = rho
-    sphcoo(2) = ctheta
-    sphcoo(3) = stheta
-    sphcoo(4) = cphi
-    sphcoo(5) = sphi
-end subroutine ylmbas2
->>>>>>> 157f895d
 
 !------------------------------------------------------------------------------
 !> Integrate against spherical harmonics
@@ -1184,12 +1033,7 @@
 !! @param[in] x_grid: Input values at grid points of the sphere. Dimension is
 !!      (ngrid, nsph).
 !! @param[out] x_lm: Output spherical harmonics. Dimension is (nbasis, nsph).
-<<<<<<< HEAD
 subroutine ddintegrate(nsph, nbasis, ngrid, vwgrid, ldvwgrid, x_grid, x_lm)
-=======
-!------------------------------------------------------------------------------
-subroutine intrhs(nsph, nbasis, ngrid, vwgrid, ldvwgrid, x_grid, x_lm)
->>>>>>> 157f895d
     !! Inputs
     integer, intent(in) :: nsph, nbasis, ngrid, ldvwgrid
     real(dp), intent(in) :: vwgrid(ldvwgrid, ngrid)
@@ -1645,7 +1489,6 @@
         & nbasis, beta, x_grid, ngrid)
 end subroutine ddeval_grid_work
 
-<<<<<<< HEAD
 !!!> Integrate values at grid points into spherical harmonics
 !!subroutine ddintegrate_sph(params, constants, alpha, x_grid, beta, x_sph, info)
 !!    !! Inputs
@@ -1693,59 +1536,6 @@
 !!    call dgemm('N', 'N', nbasis, nsph, ngrid, alpha, vwgrid, ldvwgrid, &
 !!        & x_grid, ngrid, beta, x_sph, nbasis)
 !!end subroutine ddintegrate_sph_work
-=======
-!------------------------------------------------------------------------------
-!> Integrate values at grid points into spherical harmonics
-!------------------------------------------------------------------------------
-subroutine ddintegrate_sph(params, constants, alpha, x_grid, beta, x_sph, info)
-    !! Inputs
-    type(ddx_params_type), intent(in) :: params
-    type(ddx_constants_type), intent(in) :: constants
-    real(dp), intent(in) :: alpha, x_grid(params % ngrid, params % nsph), &
-        & beta
-    !! Output
-    real(dp), intent(inout) :: x_sph(constants % nbasis, params % nsph)
-    integer, intent(out) :: info
-    !! Local variables
-    character(len=255) :: string
-    !! The code
-    ! Check that parameters and constants are correctly initialized
-    if (params % error_flag .ne. 0) then
-        string = "ddintegrate_sph: `params` is in error state"
-        call params % print_func(string)
-        info = 1
-        return
-    end if
-    if (constants % error_flag .ne. 0) then
-        string = "ddintegrate_sph: `constants` is in error state"
-        call params % print_func(string)
-        info = 1
-        return
-    end if
-    ! Call corresponding work routine
-    call ddintegrate_sph_work(constants % nbasis, params % ngrid, &
-        & params % nsph, constants % vwgrid, constants % vgrid_nbasis, alpha, &
-        & x_grid, beta, x_sph)
-    info = 0
-end subroutine ddintegrate_sph
-
-!------------------------------------------------------------------------------
-!> Integrate values at grid points into spherical harmonics
-!------------------------------------------------------------------------------
-subroutine ddintegrate_sph_work(nbasis, ngrid, nsph, vwgrid, ldvwgrid, alpha, &
-        & x_grid, beta, x_sph)
-    !! Inputs
-    integer, intent(in) :: nbasis, ngrid, nsph, ldvwgrid
-    real(dp), intent(in) :: vwgrid(ldvwgrid, ngrid), alpha, &
-        & x_grid(ngrid, nsph), beta
-    !! Outputs
-    real(dp), intent(inout) :: x_sph(nbasis, nsph)
-    !! Local variables
-    !! The code
-    call dgemm('N', 'N', nbasis, nsph, ngrid, alpha, vwgrid, ldvwgrid, &
-        & x_grid, ngrid, beta, x_sph, nbasis)
-end subroutine ddintegrate_sph_work
->>>>>>> 157f895d
 
 !------------------------------------------------------------------------------
 !> Unwrap values at cavity points into values at all grid points
